--- conflicted
+++ resolved
@@ -109,13 +109,9 @@
               capabilities: [gpu]
     environment:
       DEBUG: 0
-<<<<<<< HEAD
       # NIM_MODEL_NAME: rtdetr
       NIM_MANIFEST_PATH: /opt/configs/model_manifest.rtdetr.yaml
       NGC_API_KEY: ${NGC_API_KEY}
-=======
-      NIM_MODEL_NAME: rtdetr
->>>>>>> 3f9cfcb4
   tao-cv:
     user: nvs:1000
     build:
