--- conflicted
+++ resolved
@@ -331,14 +331,9 @@
             bboxes = data["bboxes"]
             probs = data["probs"]
             raw_labels = data["labels"]
-<<<<<<< HEAD
             mask = data["masks"]
-
-=======
-            mask = data["mask"]
             mask=check_empty_2d_list(mask)
-            
->>>>>>> 5f54d2c3
+
             print(f"index = {data['index']}")
             print(f"shape = {shape}")
             print(f"bboxes = {bboxes}")
