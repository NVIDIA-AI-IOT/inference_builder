import argparse
import requests, base64
import time
import os
from typing import List
import cv2
import numpy as np
import mimetypes

API_KEY_REQUIRED_IF_EXECUTING_OUTSIDE_NGC="shfklsjlfjsljgl"

def draw_label(image, text, x1, y1, bg_color=(255, 255, 0), text_color=(0, 0, 0)):
    """
    Draw a label with background on the image
    Args:
        image: Image to draw on
        text: Text to display
        x1, y1: Top-left corner coordinates where to draw the label
        bg_color: Background color for the label box (default: yellow)
        text_color: Color of the text (default: black)
    Returns:
        Image with label drawn
    """
    # Get text size
    (text_width, text_height), _ = cv2.getTextSize(
        text, cv2.FONT_HERSHEY_SIMPLEX, 0.5, 1)

    # Draw label background
    cv2.rectangle(image,
                (x1, y1 - text_height - 4),
                (x1 + text_width + 4, y1),
                bg_color,
                -1)  # -1 fills the rectangle

    # Draw label text
    cv2.putText(image,
               text,
               (x1 + 2, y1 - 2),
               cv2.FONT_HERSHEY_SIMPLEX,
               0.5,
               text_color,
               1)

    return image

def convert_bboxes_to_image_size(bboxes, original_shape, target_shape):
    """
    Convert bounding boxes from relative coordinates to target image size
    Args:
        bboxes: List of bounding boxes in relative coordinates
        original_shape: Shape that bboxes are based on (height, width)
        target_shape: Target image shape to convert to (height, width)
    Returns:
        List of bounding boxes in target image coordinates
    """
    if not bboxes:
        return None

    converted_bboxes = []
    for bbox in bboxes:
<<<<<<< HEAD
        x1 = int(bbox[0] / shape[1] * width)
        y1 = int(bbox[1] / shape[0] * height)
        x2 = int(bbox[2] / shape[1] * width)
        y2 = int(bbox[3] / shape[0] * height)
        cv2.rectangle(image, (x1, y1), (x2, y2), (255, 255, 0), 1)
    cv2.imshow("Image with Bounding Boxes", image)
    cv2.waitKey(0)
    cv2.destroyAllWindows()
=======
        x1 = int(bbox[0] / original_shape[1] * target_shape[1])
        y1 = int(bbox[1] / original_shape[0] * target_shape[0])
        x2 = int(bbox[2] / original_shape[1] * target_shape[1])
        y2 = int(bbox[3] / original_shape[0] * target_shape[0])
        converted_bboxes.append([x1, y1, x2, y2])

    return converted_bboxes

def convert_masks_to_image_size(masks_list, original_shape, target_shape):
    """
    Convert masks from relative size to target image size
    Args:
        masks_list: List of masks
        original_shape: Shape that masks are based on (height, width)
        target_shape: Target image shape to convert to (height, width)
    Returns:
        List of resized masks and binary masks
    """
    if not masks_list:
        return None

    converted_masks = []
    binary_masks = []

    for mask in masks_list:
        # Convert flattened list back to 2D numpy array
        mask = np.array(mask).reshape(original_shape)

        # Create binary mask for non-zero values
        binary_mask = (mask > 0.5).astype('uint8')

        # Scale the original mask to 0-255 for coloring
        if mask.max() <= 1.0:
            mask = mask * 255

        # Convert to uint8, 0 to 255, for cv2.resize()
        mask = mask.astype('uint8')

        # Resize both masks to match target dimensions
        mask = cv2.resize(mask, (target_shape[1], target_shape[0]))
        binary_mask = cv2.resize(binary_mask, (target_shape[1], target_shape[0]))

        converted_masks.append(mask)
        binary_masks.append(binary_mask)

    return converted_masks, binary_masks

def overlay_bboxes(image, bboxes, labels=None):
    """
    Create a bounding box overlay on the image with optional labels
    Args:
        image: Original image (numpy array)
        bboxes: List of bounding boxes in image coordinates
        labels: Optional list of string labels
    Returns:
        Image with bounding boxes and labels overlay
    """
    overlay = image.copy()

    for i, bbox in enumerate(bboxes):
        x1, y1, x2, y2 = bbox
        # Draw bounding box
        cv2.rectangle(overlay, (x1, y1), (x2, y2), (255, 255, 0), 2)

        # Add label if available
        if labels and i < len(labels):
            overlay = draw_label(overlay, labels[i], x1, y1)

    return overlay

def overlay_masks(image, masks, binary_masks, labels=None, alpha=0.5):
    """
    Create a segmentation mask overlay on the image
    Args:
        image: Original image (numpy array)
        masks: List of masks in image coordinates
        binary_masks: List of binary masks in image coordinates
        labels: Optional list of string labels
        alpha: Transparency value for the overlay (0-1)
    Returns:
        Image with masks overlay
    """
    overlay = image.copy()

    for i, (mask, binary_mask) in enumerate(zip(masks, binary_masks)):
        # Create colored mask
        colored_mask = cv2.applyColorMap(mask, cv2.COLORMAP_JET)

        # Only apply color where binary_mask is non-zero
        colored_mask = colored_mask * binary_mask[:, :, np.newaxis]
>>>>>>> a84fc0a5

        # Overlay only the non-zero parts
        overlay = cv2.addWeighted(
            overlay,
            1.0,  # Keep full intensity of original image
            colored_mask,
            alpha,  # Apply alpha only to the masked regions
            0
        )

        # Add label if available
        if labels and i < len(labels):
            # Calculate bbox from mask to position the label
            bbox = get_mask_bbox(binary_mask)
            if bbox:
                x1, y1, _, _ = bbox
                overlay = draw_label(overlay, labels[i], x1, y1)

    return overlay

def get_mask_bbox(mask):
    """
    Calculate bounding box coordinates from a binary mask
    Args:
        mask: 2D numpy array binary mask
    Returns:
        tuple (x1, y1, x2, y2) of bbox coordinates, or None if mask is empty
    """
    # Find non-zero points
    y_indices, x_indices = np.nonzero(mask)
    if len(y_indices) == 0 or len(x_indices) == 0:
        return None

    # Get bbox coordinates
    x1 = np.min(x_indices)
    y1 = np.min(y_indices)
    x2 = np.max(x_indices)
    y2 = np.max(y_indices)

    return (x1, y1, x2, y2)

def parse_labels(raw_labels, label_names=None):
    """
    Parse raw label indices into human-readable labels
    Args:
        raw_labels: List of label indices, shape (num_bbox, num_attributes)
        label_names: Optional list of label names to map indices to text
    Returns:
<<<<<<< HEAD
        List[float] - [x,y,w,h] in absolute image coordinates
    """
    # First denormalize to image coordinates
    x1 = network_bbox[0] / network_shape[1] * orig_shape[1]
    y1 = network_bbox[1] / network_shape[0] * orig_shape[0]
    x2 = network_bbox[2] / network_shape[1] * orig_shape[1]
    y2 = network_bbox[3] / network_shape[0] * orig_shape[0]

    # Then convert [x1,y1,x2,y2] to COCO format [x,y,w,h]
    x = x1
    y = y1
    w = x2 - x1
    h = y2 - y1

    return [x, y, w, h]

def main(host , port, model, files, upload):
=======
        List of string labels
    """
    if not raw_labels:
        return None

    parsed_labels = []
    for label_data in raw_labels:
        # Convert all attributes to text and join with commas
        label_texts = []
        for attr in label_data:
            # Check if the attribute is a numeric string
            if isinstance(attr, str) and attr.isdigit():
                idx = int(attr)
                if label_names and idx < len(label_names):
                    label_texts.append(label_names[idx])
                else:
                    label_texts.append(str(idx))
            else:
                # If not a numeric string, use the attribute directly
                label_texts.append(str(attr))

        # Join all attributes with commas
        label_text = ", ".join(label_texts)
        parsed_labels.append(label_text)

    return parsed_labels

def visualize_detections(image_path, masks=None, bboxes=None, labels=None, shape=None):
    """
    Visualize detection results combining masks and bounding boxes
    Args:
        image_path: Path to the original image
        masks: Optional list of segmentation masks
        bboxes: Optional list of bounding boxes
        labels: Optional list of string labels
        shape: Required shape that masks/bboxes are based on
    """
    if not shape:
        raise ValueError("Shape parameter is required")

    # Validate input lengths match if provided
    if bboxes and masks and len(bboxes) != len(masks):
        raise ValueError(f"Number of bboxes ({len(bboxes)}) doesn't match number of masks ({len(masks)})")

    if bboxes and labels and len(bboxes) != len(labels):
        raise ValueError(f"Number of bboxes ({len(bboxes)}) doesn't match number of labels ({len(labels)})")

    if masks and labels and not bboxes and len(masks) != len(labels):
        raise ValueError(f"Number of masks ({len(masks)}) doesn't match number of labels ({len(labels)})")

    image = cv2.imread(image_path)
    if image is None:
        raise ValueError(f"Error: Could not read image from: {image_path}")

    result = image.copy()
    target_shape = image.shape[:2]  # (height, width)

    # Convert and apply masks if available
    if masks:
        converted_masks, binary_masks = convert_masks_to_image_size(masks, shape, target_shape)
        result = overlay_masks(result, converted_masks, binary_masks,
                             labels if not bboxes else None)

    # Convert and apply bounding boxes if available
    if bboxes:
        converted_bboxes = convert_bboxes_to_image_size(bboxes, shape, target_shape)
        result = overlay_bboxes(result, converted_bboxes, labels)

    cv2.imshow("Inference Results", result)
    cv2.waitKey(0)
    cv2.destroyAllWindows()

    return result

def check_empty_2d_list(mask):
    """
    Check if mask from JSON response is [[]] and return None if so
    Args:
        mask: Mask data from JSON response
    Returns:
        None if mask is [[]], otherwise returns mask unchanged
    """
    if isinstance(mask, list) and len(mask) == 1 and isinstance(mask[0], list) and len(mask[0]) == 0:
        return None
    return mask

def main(host , port, model, files, text):
>>>>>>> a84fc0a5
    if not files:
        print("Need the file path for inference")
        return

    invoke_url = "http://" + host + ":" + port + "/v1/inference"
<<<<<<< HEAD
    headers = {
        "Authorization": "Bearer $API_KEY_REQUIRED_IF_EXECUTING_OUTSIDE_NGC",
        "Accept": "application/json",
        # "NVCF-ASSET-DIR": "some-temp-dir",
        # "NVCF-FUNCTION-ASSET-IDS": "udjflsjo-jfoisjof-lsdfjofdj"
    }
    if upload:
        upload_url = "http://" + host + ":" + port + "/v1/files"
        # Create multipart form-data payload for file upload
        for file in files:
            with open(file, 'rb') as f:
                files = {"file": (file, f, 'application/octet-stream')}
                # Send multipart request
                response = requests.post(upload_url, headers=headers, files=files)
                print(response)
        payload = {}
        return
    else:
        mime_types = []
        b64_images = []
        for file in files:
            mime_types.append(mimetypes.guess_type(file)[0])
            with open(file, "rb") as f:
                b64_images.append(base64.b64encode(f.read()).decode())

        # assert len(image_b64) < 180_000, \
        #   "To upload larger images, use the assets API (see docs)"



        payload = {
            "input": [f"data:{mime_type};base64,{b64_image}" for mime_type, b64_image in zip(mime_types, b64_images)],
            "model": f"nvidia/{model}"
        }

    start_time = time.time()
    response = requests.post(invoke_url, headers=headers, json=payload)
    infer_time = time.time() - start_time
    print(response)
    print(infer_time)

    bboxes_list = []
    if response.status_code == 200:
        output = response.json()
        print(f"Usage: num_images= {output['usage']['num_images']}")
        print("Output:")
        for data in output["data"]:
            shape = data["shape"]
            bboxes = data["bboxes"]
            probs = data["probs"]
            labels = data["labels"]
            print(f"index = {data['index']}")
            print(f"shape = {shape}")
            print(f"bboxes = {bboxes}")
            print(f"probs = {probs}")
            print(f"labels = {labels}")
            bboxes_list.append(bboxes)

        for file, bboxes in zip(files, bboxes_list):
            draw_bboxes(file, bboxes, shape)

    elif response.status_code == 422:
        print("Unable to process request: 422. Check the payload")
=======

    mime_types = []
    b64_images = []
    for file in files:
        mime_types.append(mimetypes.guess_type(file)[0])
        with open(file, "rb") as f:
            b64_images.append(base64.b64encode(f.read()).decode())


    headers = {
      "Authorization": "Bearer $API_KEY_REQUIRED_IF_EXECUTING_OUTSIDE_NGC",
      "Accept": "application/json",
    # "NVCF-ASSET-DIR": "some-temp-dir",
    # "NVCF-FUNCTION-ASSET-IDS": "udjflsjo-jfoisjof-lsdfjofdj"
    }
>>>>>>> a84fc0a5

    payload = {
        "input": [f"data:{mime_type};base64,{b64_image}" for mime_type, b64_image in zip(mime_types, b64_images)],
        "model": f"nvidia/{model}"
    }

<<<<<<< HEAD
=======
    if text:
      payload["text"] = [ t.split(",") for t in text]

    start_time = time.time()
    response = requests.post(invoke_url, headers=headers, json=payload)
    infer_time = time.time() - start_time
    print(response)
    print(infer_time)

    if response.status_code == 200:
        output = response.json()
        print(f"Usage: num_images= {output['usage']['num_images']}")
        print("Output:")

        # Parse label names from text argument if provided
        label_names = text[0].split(',') if text else None

        for data in output["data"]:
            shape = data["shape"]
            bboxes = data["bboxes"]
            probs = data["probs"]
            raw_labels = data["labels"]
            mask = data["masks"]
            mask=check_empty_2d_list(mask)

            print(f"index = {data['index']}")
            print(f"shape = {shape}")
            print(f"bboxes = {bboxes}")
            print(f"probs = {probs}")
            print(f"labels = {raw_labels}")

            # Parse raw labels into human-readable format
            parsed_labels = parse_labels(raw_labels, label_names) if raw_labels else None

            # Visualize results with whatever data is available
            try:
                visualize_detections(
                    files[data['index']],
                    masks=mask,
                    bboxes=bboxes,
                    labels=parsed_labels,
                    shape=shape
                )
            except ValueError as e:
                print(f"Error visualizing results for image {data['index']}: {e}")
                continue

    elif response.status_code == 422:
        print("Unable to process request: 422. Check the payload")


>>>>>>> a84fc0a5
if __name__ == '__main__':
    parser = argparse.ArgumentParser()

    parser.add_argument("--host", type=str,
                      help= "Server IP Address", default="127.0.0.1")
    parser.add_argument("--port", type=str,
                      help="Server port", default="8000")
    parser.add_argument("--model", type=str, help="Model name", default="nvdino-v2")
    parser.add_argument("--file", type=str, help="File to send for inference", nargs='*', default=None)
<<<<<<< HEAD
    parser.add_argument("-u", "--upload", action="store_true", help="Upload the file to server")

    args = parser.parse_args()
    main(args.host, args.port, args.model, args.file, args.upload)
=======
    parser.add_argument("--text", type=str, help="Extra text to send for inference", nargs='*', default=None)

    args = parser.parse_args()
    main(args.host, args.port, args.model, args.file, args.text)
>>>>>>> a84fc0a5
<|MERGE_RESOLUTION|>--- conflicted
+++ resolved
@@ -58,16 +58,6 @@
 
     converted_bboxes = []
     for bbox in bboxes:
-<<<<<<< HEAD
-        x1 = int(bbox[0] / shape[1] * width)
-        y1 = int(bbox[1] / shape[0] * height)
-        x2 = int(bbox[2] / shape[1] * width)
-        y2 = int(bbox[3] / shape[0] * height)
-        cv2.rectangle(image, (x1, y1), (x2, y2), (255, 255, 0), 1)
-    cv2.imshow("Image with Bounding Boxes", image)
-    cv2.waitKey(0)
-    cv2.destroyAllWindows()
-=======
         x1 = int(bbox[0] / original_shape[1] * target_shape[1])
         y1 = int(bbox[1] / original_shape[0] * target_shape[0])
         x2 = int(bbox[2] / original_shape[1] * target_shape[1])
@@ -158,7 +148,6 @@
 
         # Only apply color where binary_mask is non-zero
         colored_mask = colored_mask * binary_mask[:, :, np.newaxis]
->>>>>>> a84fc0a5
 
         # Overlay only the non-zero parts
         overlay = cv2.addWeighted(
@@ -207,25 +196,6 @@
         raw_labels: List of label indices, shape (num_bbox, num_attributes)
         label_names: Optional list of label names to map indices to text
     Returns:
-<<<<<<< HEAD
-        List[float] - [x,y,w,h] in absolute image coordinates
-    """
-    # First denormalize to image coordinates
-    x1 = network_bbox[0] / network_shape[1] * orig_shape[1]
-    y1 = network_bbox[1] / network_shape[0] * orig_shape[0]
-    x2 = network_bbox[2] / network_shape[1] * orig_shape[1]
-    y2 = network_bbox[3] / network_shape[0] * orig_shape[0]
-
-    # Then convert [x1,y1,x2,y2] to COCO format [x,y,w,h]
-    x = x1
-    y = y1
-    w = x2 - x1
-    h = y2 - y1
-
-    return [x, y, w, h]
-
-def main(host , port, model, files, upload):
-=======
         List of string labels
     """
     if not raw_labels:
@@ -313,77 +283,11 @@
     return mask
 
 def main(host , port, model, files, text):
->>>>>>> a84fc0a5
     if not files:
         print("Need the file path for inference")
         return
 
     invoke_url = "http://" + host + ":" + port + "/v1/inference"
-<<<<<<< HEAD
-    headers = {
-        "Authorization": "Bearer $API_KEY_REQUIRED_IF_EXECUTING_OUTSIDE_NGC",
-        "Accept": "application/json",
-        # "NVCF-ASSET-DIR": "some-temp-dir",
-        # "NVCF-FUNCTION-ASSET-IDS": "udjflsjo-jfoisjof-lsdfjofdj"
-    }
-    if upload:
-        upload_url = "http://" + host + ":" + port + "/v1/files"
-        # Create multipart form-data payload for file upload
-        for file in files:
-            with open(file, 'rb') as f:
-                files = {"file": (file, f, 'application/octet-stream')}
-                # Send multipart request
-                response = requests.post(upload_url, headers=headers, files=files)
-                print(response)
-        payload = {}
-        return
-    else:
-        mime_types = []
-        b64_images = []
-        for file in files:
-            mime_types.append(mimetypes.guess_type(file)[0])
-            with open(file, "rb") as f:
-                b64_images.append(base64.b64encode(f.read()).decode())
-
-        # assert len(image_b64) < 180_000, \
-        #   "To upload larger images, use the assets API (see docs)"
-
-
-
-        payload = {
-            "input": [f"data:{mime_type};base64,{b64_image}" for mime_type, b64_image in zip(mime_types, b64_images)],
-            "model": f"nvidia/{model}"
-        }
-
-    start_time = time.time()
-    response = requests.post(invoke_url, headers=headers, json=payload)
-    infer_time = time.time() - start_time
-    print(response)
-    print(infer_time)
-
-    bboxes_list = []
-    if response.status_code == 200:
-        output = response.json()
-        print(f"Usage: num_images= {output['usage']['num_images']}")
-        print("Output:")
-        for data in output["data"]:
-            shape = data["shape"]
-            bboxes = data["bboxes"]
-            probs = data["probs"]
-            labels = data["labels"]
-            print(f"index = {data['index']}")
-            print(f"shape = {shape}")
-            print(f"bboxes = {bboxes}")
-            print(f"probs = {probs}")
-            print(f"labels = {labels}")
-            bboxes_list.append(bboxes)
-
-        for file, bboxes in zip(files, bboxes_list):
-            draw_bboxes(file, bboxes, shape)
-
-    elif response.status_code == 422:
-        print("Unable to process request: 422. Check the payload")
-=======
 
     mime_types = []
     b64_images = []
@@ -399,15 +303,12 @@
     # "NVCF-ASSET-DIR": "some-temp-dir",
     # "NVCF-FUNCTION-ASSET-IDS": "udjflsjo-jfoisjof-lsdfjofdj"
     }
->>>>>>> a84fc0a5
 
     payload = {
         "input": [f"data:{mime_type};base64,{b64_image}" for mime_type, b64_image in zip(mime_types, b64_images)],
         "model": f"nvidia/{model}"
     }
 
-<<<<<<< HEAD
-=======
     if text:
       payload["text"] = [ t.split(",") for t in text]
 
@@ -459,7 +360,6 @@
         print("Unable to process request: 422. Check the payload")
 
 
->>>>>>> a84fc0a5
 if __name__ == '__main__':
     parser = argparse.ArgumentParser()
 
@@ -469,14 +369,7 @@
                       help="Server port", default="8000")
     parser.add_argument("--model", type=str, help="Model name", default="nvdino-v2")
     parser.add_argument("--file", type=str, help="File to send for inference", nargs='*', default=None)
-<<<<<<< HEAD
-    parser.add_argument("-u", "--upload", action="store_true", help="Upload the file to server")
+    parser.add_argument("--text", type=str, help="Extra text to send for inference", nargs='*', default=None)
 
     args = parser.parse_args()
-    main(args.host, args.port, args.model, args.file, args.upload)
-=======
-    parser.add_argument("--text", type=str, help="Extra text to send for inference", nargs='*', default=None)
-
-    args = parser.parse_args()
-    main(args.host, args.port, args.model, args.file, args.text)
->>>>>>> a84fc0a5
+    main(args.host, args.port, args.model, args.file, args.text)