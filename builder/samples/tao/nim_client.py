import argparse
import requests, base64
import time
import os
from typing import List
import cv2
<<<<<<< HEAD
import numpy as np
=======
import mimetypes
>>>>>>> 359de81b

API_KEY_REQUIRED_IF_EXECUTING_OUTSIDE_NGC="shfklsjlfjsljgl"

<<<<<<< HEAD
def draw_label(image, text, x1, y1, bg_color=(255, 255, 0), text_color=(0, 0, 0)):
    """
    Draw a label with background on the image
    Args:
        image: Image to draw on
        text: Text to display
        x1, y1: Top-left corner coordinates where to draw the label
        bg_color: Background color for the label box (default: yellow)
        text_color: Color of the text (default: black)
    Returns:
        Image with label drawn
    """
    # Get text size
    (text_width, text_height), _ = cv2.getTextSize(
        text, cv2.FONT_HERSHEY_SIMPLEX, 0.5, 1)
    
    # Draw label background
    cv2.rectangle(image, 
                (x1, y1 - text_height - 4), 
                (x1 + text_width + 4, y1), 
                bg_color, 
                -1)  # -1 fills the rectangle
    
    # Draw label text
    cv2.putText(image, 
               text, 
               (x1 + 2, y1 - 2), 
               cv2.FONT_HERSHEY_SIMPLEX, 
               0.5, 
               text_color, 
               1)
    
    return image

def convert_bboxes_to_image_size(bboxes, original_shape, target_shape):
    """
    Convert bounding boxes from relative coordinates to target image size
    Args:
        bboxes: List of bounding boxes in relative coordinates
        original_shape: Shape that bboxes are based on (height, width)
        target_shape: Target image shape to convert to (height, width)
    Returns:
        List of bounding boxes in target image coordinates
    """
    if not bboxes:
        return None
        
    converted_bboxes = []
=======
def draw_bboxes(image_path, bboxes, shape):
    """
    Draw bounding boxes on the input image
      Bounding Box Format in nim-tao: [x1, y1, x2, y2]
      - x1, y1: Top-left corner; x2, y2: Bottom-right corner
      - Coordinates are relative to network input dimensions
      - Values range from 0 to network_width/height
      - To convert to image coordinates:
        image_x = bbox_x * (image_width / network_width)
        image_y = bbox_y * (image_height / network_height)

    Example:
      Original image 1920x1080
      Network input 960x544 (shape = [544, 960])
      Model detects a box at [240, 136, 720, 408] (in network coordinates)
      The actual image coordinates would be:
      x1 = 240 / 960 * 1920 = 480
      y1 = 136 / 544 * 1080 = 270
      x2 = 720 / 960 * 1920 = 1440
      y2 = 408 / 544 * 1080 = 810
    """
    image = cv2.imread(image_path)
    height, width, _ = image.shape
>>>>>>> 359de81b
    for bbox in bboxes:
        x1 = int(bbox[0] / original_shape[1] * target_shape[1])
        y1 = int(bbox[1] / original_shape[0] * target_shape[0])
        x2 = int(bbox[2] / original_shape[1] * target_shape[1])
        y2 = int(bbox[3] / original_shape[0] * target_shape[0])
        converted_bboxes.append([x1, y1, x2, y2])
    
    return converted_bboxes

def convert_masks_to_image_size(masks_list, original_shape, target_shape):
    """
    Convert masks from relative size to target image size
    Args:
        masks_list: List of masks
        original_shape: Shape that masks are based on (height, width)
        target_shape: Target image shape to convert to (height, width)
    Returns:
        List of resized masks and binary masks
    """
    if not masks_list:
        return None
        
    converted_masks = []
    binary_masks = []
    
    for mask in masks_list:
        # Convert flattened list back to 2D numpy array
        mask = np.array(mask).reshape(original_shape)

        # Create binary mask for non-zero values
        binary_mask = (mask > 0.5).astype('uint8')

        # Scale the original mask to 0-255 for coloring
        if mask.max() <= 1.0:
            mask = (mask * 255).astype('uint8')

        # Resize both masks to match target dimensions
        mask = cv2.resize(mask, (target_shape[1], target_shape[0]))
        binary_mask = cv2.resize(binary_mask, (target_shape[1], target_shape[0]))
        
        converted_masks.append(mask)
        binary_masks.append(binary_mask)
    
    return converted_masks, binary_masks

def overlay_bboxes(image, bboxes, labels=None):
    """
    Create a bounding box overlay on the image with optional labels
    Args:
        image: Original image (numpy array)
        bboxes: List of bounding boxes in image coordinates
        labels: Optional list of string labels
    Returns:
        Image with bounding boxes and labels overlay
    """
    overlay = image.copy()
    
    for i, bbox in enumerate(bboxes):
        x1, y1, x2, y2 = bbox
        # Draw bounding box
        cv2.rectangle(overlay, (x1, y1), (x2, y2), (255, 255, 0), 2)
        
        # Add label if available
        if labels and i < len(labels):
            overlay = draw_label(overlay, labels[i], x1, y1)
    
    return overlay

def overlay_masks(image, masks, binary_masks, labels=None, alpha=0.5):
    """
    Create a segmentation mask overlay on the image
    Args:
        image: Original image (numpy array)
        masks: List of masks in image coordinates
        binary_masks: List of binary masks in image coordinates
        labels: Optional list of string labels
        alpha: Transparency value for the overlay (0-1)
    Returns:
        Image with masks overlay
    """
    overlay = image.copy()

    for i, (mask, binary_mask) in enumerate(zip(masks, binary_masks)):
        # Create colored mask
        colored_mask = cv2.applyColorMap(mask, cv2.COLORMAP_JET)

        # Only apply color where binary_mask is non-zero
        colored_mask = colored_mask * binary_mask[:, :, np.newaxis]

        # Overlay only the non-zero parts
        overlay = cv2.addWeighted(
            overlay,
            1.0,  # Keep full intensity of original image
            colored_mask,
            alpha,  # Apply alpha only to the masked regions
            0
        )
        
        # Add label if available
        if labels and i < len(labels):
            # Calculate bbox from mask to position the label
            bbox = get_mask_bbox(binary_mask)
            if bbox:
                x1, y1, _, _ = bbox
                overlay = draw_label(overlay, labels[i], x1, y1)
    
    return overlay

def get_mask_bbox(mask):
    """
    Calculate bounding box coordinates from a binary mask
    Args:
        mask: 2D numpy array binary mask
    Returns:
        tuple (x1, y1, x2, y2) of bbox coordinates, or None if mask is empty
    """
    # Find non-zero points
    y_indices, x_indices = np.nonzero(mask)
    if len(y_indices) == 0 or len(x_indices) == 0:
        return None
        
    # Get bbox coordinates
    x1 = np.min(x_indices)
    y1 = np.min(y_indices)
    x2 = np.max(x_indices)
    y2 = np.max(y_indices)
    
    return (x1, y1, x2, y2)

def parse_labels(raw_labels, label_names=None):
    """
    Parse raw label indices into human-readable labels
    Args:
        raw_labels: List of label indices, shape (num_bbox, num_attributes)
        label_names: Optional list of label names to map indices to text
    Returns:
        List of string labels
    """
    if not raw_labels:
        return None
        
    parsed_labels = []
    for label_data in raw_labels:
        # Convert all attributes to text and join with commas
        label_texts = []
        for attr_idx in label_data:
            idx = int(attr_idx)
            if label_names and idx < len(label_names):
                label_texts.append(label_names[idx])
            else:
                label_texts.append(str(idx))
        
        # Join all attributes with commas
        label_text = ", ".join(label_texts)
        parsed_labels.append(label_text)
    
    return parsed_labels

def visualize_detections(image_path, masks=None, bboxes=None, labels=None, shape=None):
    """
    Visualize detection results combining masks and bounding boxes
    Args:
        image_path: Path to the original image
        masks: Optional list of segmentation masks
        bboxes: Optional list of bounding boxes
        labels: Optional list of string labels
        shape: Required shape that masks/bboxes are based on
    """
    if not shape:
        raise ValueError("Shape parameter is required")

    # Validate input lengths match if provided
    if bboxes and masks and len(bboxes) != len(masks):
        raise ValueError(f"Number of bboxes ({len(bboxes)}) doesn't match number of masks ({len(masks)})")
    
    if bboxes and labels and len(bboxes) != len(labels):
        raise ValueError(f"Number of bboxes ({len(bboxes)}) doesn't match number of labels ({len(labels)})")
        
    if masks and labels and not bboxes and len(masks) != len(labels):
        raise ValueError(f"Number of masks ({len(masks)}) doesn't match number of labels ({len(labels)})")

    image = cv2.imread(image_path)
    if image is None:
        raise ValueError(f"Error: Could not read image from: {image_path}")

    result = image.copy()
    target_shape = image.shape[:2]  # (height, width)
    
    # Convert and apply masks if available
    if masks:
        converted_masks, binary_masks = convert_masks_to_image_size(masks, shape, target_shape)
        result = overlay_masks(result, converted_masks, binary_masks, 
                             labels if not bboxes else None)
    
    # Convert and apply bounding boxes if available
    if bboxes:
        converted_bboxes = convert_bboxes_to_image_size(bboxes, shape, target_shape)
        result = overlay_bboxes(result, converted_bboxes, labels)
    
    cv2.imshow("Inference Results", result)
    cv2.waitKey(0)
    cv2.destroyAllWindows()
    
    return result

<<<<<<< HEAD
def main(host , port, model, files, text):
    if not files:
        print("Need the file path for inference")
        return
=======
def coco_to_network_bbox(coco_bbox, orig_shape, network_shape):
    """Convert COCO format bbox [x,y,w,h] to network relative [x1,y1,x2,y2] format
    Args:
        coco_bbox: List[float] - [x,y,w,h] in absolute image coordinates
        orig_shape: List[int] - [height, width] of original image
        network_shape: List[int] - [height, width] of network input
    Returns:
        List[float] - [x1,y1,x2,y2] normalized to network dimensions
    """
    # First convert COCO [x,y,w,h] to [x1,y1,x2,y2] in image coordinates
    x1 = coco_bbox[0]
    y1 = coco_bbox[1]
    x2 = coco_bbox[0] + coco_bbox[2]
    y2 = coco_bbox[1] + coco_bbox[3]

    # Then normalize to network dimensions
    x1_norm = x1 / orig_shape[1] * network_shape[1]
    y1_norm = y1 / orig_shape[0] * network_shape[0]
    x2_norm = x2 / orig_shape[1] * network_shape[1]
    y2_norm = y2 / orig_shape[0] * network_shape[0]

    return [x1_norm, y1_norm, x2_norm, y2_norm]

def network_to_coco_bbox(network_bbox, orig_shape, network_shape):
    """Convert network relative [x1,y1,x2,y2] to COCO format [x,y,w,h]
    Args:
        network_bbox: List[float] - [x1,y1,x2,y2] normalized to network dimensions
        orig_shape: List[int] - [height, width] of original image
        network_shape: List[int] - [height, width] of network input
    Returns:
        List[float] - [x,y,w,h] in absolute image coordinates
    """
    # First denormalize to image coordinates
    x1 = network_bbox[0] / network_shape[1] * orig_shape[1]
    y1 = network_bbox[1] / network_shape[0] * orig_shape[0]
    x2 = network_bbox[2] / network_shape[1] * orig_shape[1]
    y2 = network_bbox[3] / network_shape[0] * orig_shape[0]

    # Then convert [x1,y1,x2,y2] to COCO format [x,y,w,h]
    x = x1
    y = y1
    w = x2 - x1
    h = y2 - y1

    return [x, y, w, h]

def main(host , port, model, files):
  if not files:
    print("Need the file path for inference")
    return
>>>>>>> 359de81b

    invoke_url = "http://" + host + ":" + port + "/v1/inference"

<<<<<<< HEAD
    file_exts = []
    b64_images = []
    for file in files:
        file_exts.append(os.path.splitext(file)[1][1:])
        with open(file, "rb") as f:
            b64_images.append(base64.b64encode(f.read()).decode())
=======
  mime_types = []
  b64_images = []
  for file in files:
    mime_types.append(mimetypes.guess_type(file)[0])
    with open(file, "rb") as f:
      b64_images.append(base64.b64encode(f.read()).decode())
>>>>>>> 359de81b

# assert len(image_b64) < 180_000, \
#   "To upload larger images, use the assets API (see docs)"

    headers = {
      "Authorization": "Bearer $API_KEY_REQUIRED_IF_EXECUTING_OUTSIDE_NGC",
      "Accept": "application/json",
    # "NVCF-ASSET-DIR": "some-temp-dir",
    # "NVCF-FUNCTION-ASSET-IDS": "udjflsjo-jfoisjof-lsdfjofdj"
<<<<<<< HEAD
    }
=======
  }

  payload = {
    "input": [f"data:{mime_type};base64,{b64_image}" for mime_type, b64_image in zip(mime_types, b64_images)],
    "model": f"nvidia/{model}"
  }

  start_time = time.time()
  response = requests.post(invoke_url, headers=headers, json=payload)
  infer_time = time.time() - start_time
  print(response)
  print(infer_time)

  bboxes_list = []
  if response.status_code == 200:
    output = response.json()
    print(f"Usage: num_images= {output['usage']['num_images']}")
    print("Output:")
    for data in output["data"]:
      shape = data["shape"]
      bboxes = data["bboxes"]
      probs = data["probs"]
      labels = data["labels"]
      print(f"index = {data['index']}")
      print(f"shape = {shape}")
      print(f"bboxes = {bboxes}")
      print(f"probs = {probs}")
      print(f"labels = {labels}")
      bboxes_list.append(bboxes)

    for file, bboxes in zip(files, bboxes_list):
        draw_bboxes(file, bboxes, shape)

  elif response.status_code == 422:
     print("Unable to process request: 422. Check the payload")
>>>>>>> 359de81b

    payload = {
      "input": [f"data:image/{e};base64,{i}" for e, i in zip(file_exts, b64_images)],
      "model": f"nvidia/{model}"
    }

    if text:
      payload["text"] = [ t.split(",") for t in text]

    start_time = time.time()
    response = requests.post(invoke_url, headers=headers, json=payload)
    infer_time = time.time() - start_time
    print(response)
    print(infer_time)

    if response.status_code == 200:
        output = response.json()
        print(f"Usage: num_images= {output['usage']['num_images']}")
        print("Output:")
        
        # Parse label names from text argument if provided
        label_names = text[0].split(',') if text else None
        
        for data in output["data"]:
            shape = data["shape"]
            bboxes = data["bboxes"]
            probs = data["probs"]
            raw_labels = data["labels"]
            mask = data["mask"]
            
            print(f"index = {data['index']}")
            print(f"shape = {shape}")
            print(f"bboxes = {bboxes}")
            print(f"probs = {probs}")
            print(f"labels = {raw_labels}")
            
            # Parse raw labels into human-readable format
            parsed_labels = parse_labels(raw_labels, label_names) if raw_labels else None
            
            # Visualize results with whatever data is available
            try:
                visualize_detections(
                    files[data['index']], 
                    masks=mask, 
                    bboxes=bboxes, 
                    labels=parsed_labels,
                    shape=shape
                )
            except ValueError as e:
                print(f"Error visualizing results for image {data['index']}: {e}")
                continue

    elif response.status_code == 422:
        print("Unable to process request: 422. Check the payload")


if __name__ == '__main__':
    parser = argparse.ArgumentParser()

    parser.add_argument("--host", type=str,
                      help= "Server IP Address", default="127.0.0.1")
    parser.add_argument("--port", type=str,
                      help="Server port", default="8000")
    parser.add_argument("--model", type=str, help="Model name", default="nvdino-v2")
    parser.add_argument("--file", type=str, help="File to send for inference", nargs='*', default=None)
    parser.add_argument("--text", type=str, help="Extra text to send for inference", nargs='*', default=None)

    args = parser.parse_args()
    main(args.host, args.port, args.model, args.file, args.text)<|MERGE_RESOLUTION|>--- conflicted
+++ resolved
@@ -4,15 +4,11 @@
 import os
 from typing import List
 import cv2
-<<<<<<< HEAD
 import numpy as np
-=======
 import mimetypes
->>>>>>> 359de81b
 
 API_KEY_REQUIRED_IF_EXECUTING_OUTSIDE_NGC="shfklsjlfjsljgl"
 
-<<<<<<< HEAD
 def draw_label(image, text, x1, y1, bg_color=(255, 255, 0), text_color=(0, 0, 0)):
     """
     Draw a label with background on the image
@@ -28,23 +24,23 @@
     # Get text size
     (text_width, text_height), _ = cv2.getTextSize(
         text, cv2.FONT_HERSHEY_SIMPLEX, 0.5, 1)
-    
+
     # Draw label background
-    cv2.rectangle(image, 
-                (x1, y1 - text_height - 4), 
-                (x1 + text_width + 4, y1), 
-                bg_color, 
+    cv2.rectangle(image,
+                (x1, y1 - text_height - 4),
+                (x1 + text_width + 4, y1),
+                bg_color,
                 -1)  # -1 fills the rectangle
-    
+
     # Draw label text
-    cv2.putText(image, 
-               text, 
-               (x1 + 2, y1 - 2), 
-               cv2.FONT_HERSHEY_SIMPLEX, 
-               0.5, 
-               text_color, 
+    cv2.putText(image,
+               text,
+               (x1 + 2, y1 - 2),
+               cv2.FONT_HERSHEY_SIMPLEX,
+               0.5,
+               text_color,
                1)
-    
+
     return image
 
 def convert_bboxes_to_image_size(bboxes, original_shape, target_shape):
@@ -59,40 +55,15 @@
     """
     if not bboxes:
         return None
-        
+
     converted_bboxes = []
-=======
-def draw_bboxes(image_path, bboxes, shape):
-    """
-    Draw bounding boxes on the input image
-      Bounding Box Format in nim-tao: [x1, y1, x2, y2]
-      - x1, y1: Top-left corner; x2, y2: Bottom-right corner
-      - Coordinates are relative to network input dimensions
-      - Values range from 0 to network_width/height
-      - To convert to image coordinates:
-        image_x = bbox_x * (image_width / network_width)
-        image_y = bbox_y * (image_height / network_height)
-
-    Example:
-      Original image 1920x1080
-      Network input 960x544 (shape = [544, 960])
-      Model detects a box at [240, 136, 720, 408] (in network coordinates)
-      The actual image coordinates would be:
-      x1 = 240 / 960 * 1920 = 480
-      y1 = 136 / 544 * 1080 = 270
-      x2 = 720 / 960 * 1920 = 1440
-      y2 = 408 / 544 * 1080 = 810
-    """
-    image = cv2.imread(image_path)
-    height, width, _ = image.shape
->>>>>>> 359de81b
     for bbox in bboxes:
         x1 = int(bbox[0] / original_shape[1] * target_shape[1])
         y1 = int(bbox[1] / original_shape[0] * target_shape[0])
         x2 = int(bbox[2] / original_shape[1] * target_shape[1])
         y2 = int(bbox[3] / original_shape[0] * target_shape[0])
         converted_bboxes.append([x1, y1, x2, y2])
-    
+
     return converted_bboxes
 
 def convert_masks_to_image_size(masks_list, original_shape, target_shape):
@@ -107,10 +78,10 @@
     """
     if not masks_list:
         return None
-        
+
     converted_masks = []
     binary_masks = []
-    
+
     for mask in masks_list:
         # Convert flattened list back to 2D numpy array
         mask = np.array(mask).reshape(original_shape)
@@ -119,16 +90,16 @@
         binary_mask = (mask > 0.5).astype('uint8')
 
         # Scale the original mask to 0-255 for coloring
-        if mask.max() <= 1.0:
-            mask = (mask * 255).astype('uint8')
+        if mask.max() <= 255:
+            mask = mask.astype('uint8')
 
         # Resize both masks to match target dimensions
         mask = cv2.resize(mask, (target_shape[1], target_shape[0]))
         binary_mask = cv2.resize(binary_mask, (target_shape[1], target_shape[0]))
-        
+
         converted_masks.append(mask)
         binary_masks.append(binary_mask)
-    
+
     return converted_masks, binary_masks
 
 def overlay_bboxes(image, bboxes, labels=None):
@@ -142,16 +113,16 @@
         Image with bounding boxes and labels overlay
     """
     overlay = image.copy()
-    
+
     for i, bbox in enumerate(bboxes):
         x1, y1, x2, y2 = bbox
         # Draw bounding box
         cv2.rectangle(overlay, (x1, y1), (x2, y2), (255, 255, 0), 2)
-        
+
         # Add label if available
         if labels and i < len(labels):
             overlay = draw_label(overlay, labels[i], x1, y1)
-    
+
     return overlay
 
 def overlay_masks(image, masks, binary_masks, labels=None, alpha=0.5):
@@ -183,7 +154,7 @@
             alpha,  # Apply alpha only to the masked regions
             0
         )
-        
+
         # Add label if available
         if labels and i < len(labels):
             # Calculate bbox from mask to position the label
@@ -191,7 +162,7 @@
             if bbox:
                 x1, y1, _, _ = bbox
                 overlay = draw_label(overlay, labels[i], x1, y1)
-    
+
     return overlay
 
 def get_mask_bbox(mask):
@@ -206,13 +177,13 @@
     y_indices, x_indices = np.nonzero(mask)
     if len(y_indices) == 0 or len(x_indices) == 0:
         return None
-        
+
     # Get bbox coordinates
     x1 = np.min(x_indices)
     y1 = np.min(y_indices)
     x2 = np.max(x_indices)
     y2 = np.max(y_indices)
-    
+
     return (x1, y1, x2, y2)
 
 def parse_labels(raw_labels, label_names=None):
@@ -226,7 +197,7 @@
     """
     if not raw_labels:
         return None
-        
+
     parsed_labels = []
     for label_data in raw_labels:
         # Convert all attributes to text and join with commas
@@ -237,11 +208,11 @@
                 label_texts.append(label_names[idx])
             else:
                 label_texts.append(str(idx))
-        
+
         # Join all attributes with commas
         label_text = ", ".join(label_texts)
         parsed_labels.append(label_text)
-    
+
     return parsed_labels
 
 def visualize_detections(image_path, masks=None, bboxes=None, labels=None, shape=None):
@@ -260,10 +231,10 @@
     # Validate input lengths match if provided
     if bboxes and masks and len(bboxes) != len(masks):
         raise ValueError(f"Number of bboxes ({len(bboxes)}) doesn't match number of masks ({len(masks)})")
-    
+
     if bboxes and labels and len(bboxes) != len(labels):
         raise ValueError(f"Number of bboxes ({len(bboxes)}) doesn't match number of labels ({len(labels)})")
-        
+
     if masks and labels and not bboxes and len(masks) != len(labels):
         raise ValueError(f"Number of masks ({len(masks)}) doesn't match number of labels ({len(labels)})")
 
@@ -273,151 +244,49 @@
 
     result = image.copy()
     target_shape = image.shape[:2]  # (height, width)
-    
+
     # Convert and apply masks if available
     if masks:
         converted_masks, binary_masks = convert_masks_to_image_size(masks, shape, target_shape)
-        result = overlay_masks(result, converted_masks, binary_masks, 
+        result = overlay_masks(result, converted_masks, binary_masks,
                              labels if not bboxes else None)
-    
+
     # Convert and apply bounding boxes if available
     if bboxes:
         converted_bboxes = convert_bboxes_to_image_size(bboxes, shape, target_shape)
         result = overlay_bboxes(result, converted_bboxes, labels)
-    
+
     cv2.imshow("Inference Results", result)
     cv2.waitKey(0)
     cv2.destroyAllWindows()
-    
+
     return result
 
-<<<<<<< HEAD
 def main(host , port, model, files, text):
     if not files:
         print("Need the file path for inference")
         return
-=======
-def coco_to_network_bbox(coco_bbox, orig_shape, network_shape):
-    """Convert COCO format bbox [x,y,w,h] to network relative [x1,y1,x2,y2] format
-    Args:
-        coco_bbox: List[float] - [x,y,w,h] in absolute image coordinates
-        orig_shape: List[int] - [height, width] of original image
-        network_shape: List[int] - [height, width] of network input
-    Returns:
-        List[float] - [x1,y1,x2,y2] normalized to network dimensions
-    """
-    # First convert COCO [x,y,w,h] to [x1,y1,x2,y2] in image coordinates
-    x1 = coco_bbox[0]
-    y1 = coco_bbox[1]
-    x2 = coco_bbox[0] + coco_bbox[2]
-    y2 = coco_bbox[1] + coco_bbox[3]
-
-    # Then normalize to network dimensions
-    x1_norm = x1 / orig_shape[1] * network_shape[1]
-    y1_norm = y1 / orig_shape[0] * network_shape[0]
-    x2_norm = x2 / orig_shape[1] * network_shape[1]
-    y2_norm = y2 / orig_shape[0] * network_shape[0]
-
-    return [x1_norm, y1_norm, x2_norm, y2_norm]
-
-def network_to_coco_bbox(network_bbox, orig_shape, network_shape):
-    """Convert network relative [x1,y1,x2,y2] to COCO format [x,y,w,h]
-    Args:
-        network_bbox: List[float] - [x1,y1,x2,y2] normalized to network dimensions
-        orig_shape: List[int] - [height, width] of original image
-        network_shape: List[int] - [height, width] of network input
-    Returns:
-        List[float] - [x,y,w,h] in absolute image coordinates
-    """
-    # First denormalize to image coordinates
-    x1 = network_bbox[0] / network_shape[1] * orig_shape[1]
-    y1 = network_bbox[1] / network_shape[0] * orig_shape[0]
-    x2 = network_bbox[2] / network_shape[1] * orig_shape[1]
-    y2 = network_bbox[3] / network_shape[0] * orig_shape[0]
-
-    # Then convert [x1,y1,x2,y2] to COCO format [x,y,w,h]
-    x = x1
-    y = y1
-    w = x2 - x1
-    h = y2 - y1
-
-    return [x, y, w, h]
-
-def main(host , port, model, files):
-  if not files:
-    print("Need the file path for inference")
-    return
->>>>>>> 359de81b
 
     invoke_url = "http://" + host + ":" + port + "/v1/inference"
 
-<<<<<<< HEAD
-    file_exts = []
+    mime_types = []
     b64_images = []
     for file in files:
-        file_exts.append(os.path.splitext(file)[1][1:])
+        mime_types.append(mimetypes.guess_type(file)[0])
         with open(file, "rb") as f:
             b64_images.append(base64.b64encode(f.read()).decode())
-=======
-  mime_types = []
-  b64_images = []
-  for file in files:
-    mime_types.append(mimetypes.guess_type(file)[0])
-    with open(file, "rb") as f:
-      b64_images.append(base64.b64encode(f.read()).decode())
->>>>>>> 359de81b
-
-# assert len(image_b64) < 180_000, \
-#   "To upload larger images, use the assets API (see docs)"
+
 
     headers = {
       "Authorization": "Bearer $API_KEY_REQUIRED_IF_EXECUTING_OUTSIDE_NGC",
       "Accept": "application/json",
     # "NVCF-ASSET-DIR": "some-temp-dir",
     # "NVCF-FUNCTION-ASSET-IDS": "udjflsjo-jfoisjof-lsdfjofdj"
-<<<<<<< HEAD
     }
-=======
-  }
-
-  payload = {
-    "input": [f"data:{mime_type};base64,{b64_image}" for mime_type, b64_image in zip(mime_types, b64_images)],
-    "model": f"nvidia/{model}"
-  }
-
-  start_time = time.time()
-  response = requests.post(invoke_url, headers=headers, json=payload)
-  infer_time = time.time() - start_time
-  print(response)
-  print(infer_time)
-
-  bboxes_list = []
-  if response.status_code == 200:
-    output = response.json()
-    print(f"Usage: num_images= {output['usage']['num_images']}")
-    print("Output:")
-    for data in output["data"]:
-      shape = data["shape"]
-      bboxes = data["bboxes"]
-      probs = data["probs"]
-      labels = data["labels"]
-      print(f"index = {data['index']}")
-      print(f"shape = {shape}")
-      print(f"bboxes = {bboxes}")
-      print(f"probs = {probs}")
-      print(f"labels = {labels}")
-      bboxes_list.append(bboxes)
-
-    for file, bboxes in zip(files, bboxes_list):
-        draw_bboxes(file, bboxes, shape)
-
-  elif response.status_code == 422:
-     print("Unable to process request: 422. Check the payload")
->>>>>>> 359de81b
 
     payload = {
-      "input": [f"data:image/{e};base64,{i}" for e, i in zip(file_exts, b64_images)],
-      "model": f"nvidia/{model}"
+        "input": [f"data:{mime_type};base64,{b64_image}" for mime_type, b64_image in zip(mime_types, b64_images)],
+        "model": f"nvidia/{model}"
     }
 
     if text:
@@ -433,32 +302,32 @@
         output = response.json()
         print(f"Usage: num_images= {output['usage']['num_images']}")
         print("Output:")
-        
+
         # Parse label names from text argument if provided
         label_names = text[0].split(',') if text else None
-        
+
         for data in output["data"]:
             shape = data["shape"]
             bboxes = data["bboxes"]
             probs = data["probs"]
             raw_labels = data["labels"]
-            mask = data["mask"]
-            
+            mask = data["masks"]
+
             print(f"index = {data['index']}")
             print(f"shape = {shape}")
             print(f"bboxes = {bboxes}")
             print(f"probs = {probs}")
             print(f"labels = {raw_labels}")
-            
+
             # Parse raw labels into human-readable format
             parsed_labels = parse_labels(raw_labels, label_names) if raw_labels else None
-            
+
             # Visualize results with whatever data is available
             try:
                 visualize_detections(
-                    files[data['index']], 
-                    masks=mask, 
-                    bboxes=bboxes, 
+                    files[data['index']],
+                    masks=mask,
+                    bboxes=bboxes,
                     labels=parsed_labels,
                     shape=shape
                 )
