# Metropolis Computer Vision Microservice HOWTO

## Introduction

This document provides instructions for building the Metropolis Computer Vision microservice and using it to run inference on images and videos.

## Prerequisites

Below packages are required to build and run the microservice:

- Docker
- Docker Compose
- NVIDIA Container Toolkit

## Run the microservice using docker compose

Before running the microservice, users must set the name of the model can in the `docker-compose.yaml` file through the `NIM_MODEL_NAME` environment variable, meanwhile, users need to prepare the model files and drop them into the `~/.cache/nim/model_repo/{NIM_MODEL_NAME}` directory.

Following files are expected to be present in the directory:

- Deepstream inference config file : `config_nvinfer.yaml`
- ONNX model file
- Label file (optional, used for post-processing)

Once the model files are ready, users can run the following command to start the microservice:

```bash
cd ..
docker compose up tao-cv

```

# Run the Microservice as Helm Charts

Users can use the helm charts to deploy different TAO CV models simply by updating env NIM_MODEL_NAME, and there is no need to rebuild the helm charts.
A values override file is provided to set the NIM_MODEL_NAME; and image.repository, image.tag in case there is a new image.

Update the helm/tao-cv-app/custom_values.yaml for:
1. NIM_MODEL_NAME, which is the TaskHead model name. It has to match the sub directory name in /opt/local-path-provisioner/pvc-*_default_local-path-pvc;
2. image.repository, image.tag if necessary.

## Build TAO CV App Helm Chart

1. UCS tools is installed. https://ucf.gitlab-master-pages.nvidia.com/docs/master/text/UCS_Installation.html
2. microk8s is installed

## Build TAO CV App Helm Chart

```bash
cd helm
make -C tao-cv-app
```

## Prepare models on host path for k8s

### 1. Create storageClass with name "mdx-local-path", using Local Path Provisioner

#### 1.1 Check if storageClass with name "mdx-local-path" exists

```bash
$ microk8s kubectl get sc
```

eg:
```bash
$ microk8s kubectl get sc
NAME                          PROVISIONER             RECLAIMPOLICY   VOLUMEBINDINGMODE      ALLOWVOLUMEEXPANSION   AGE
mdx-local-path                rancher.io/local-path   Delete          WaitForFirstConsumer   false                  141d
microk8s-hostpath (default)   microk8s.io/hostpath    Delete          WaitForFirstConsumer   false                  147d
```

#### 1.2 If not, create storageClass with name "mdx-local-path". Otherwise, skip the following steps.

```bash
$ curl https://raw.githubusercontent.com/rancher/local-path-provisioner/v0.0.23/deploy/local-path-storage.yaml | sed 's/^  name: local-path$/  name: mdx-local-path/g' | microk8s kubectl apply -f -
```

NOTE:
1. A base path will be created at /opt/local-path-provisioner. But it won't be available until a PVC is created & the first pod accessing it.

### 2. Create PVC with default name "local-path-pvc", on the created storageClass "mdx-local-path"
##### 2.1 Check if PVC with name "local-path-pvc" exists and is on storageClass "mdx-local-path"

```bash
$ microk8s kubectl get pvc
```

eg:
```bash
$ microk8s kubectl get pvc
NAME            STATUS   VOLUME                                     CAPACITY   ACCESS MODES   STORAGECLASS   AGE
local-path-pvc   Bound    pvc-68509dc3-2f07-4e8f-8298-4a044b59546b   10Gi       RWO            mdx-local-path   141d
```

#### 2.2 If not, create PVC with default name "local-path-pvc", on the created storageClass "mdx-local-path"

```bash
$ curl https://raw.githubusercontent.com/rancher/local-path-provisioner/master/examples/pvc/pvc.yaml | \
    sed -e 's/storageClassName: local-path$/storageClassName: mdx-local-path/g' \
        -e 's/storage: 128Mi$/storage: 10Gi/g' | \
    microk8s kubectl apply -f -
```

NOTE:
1. This helm chart defines volume resolving to PVC "local-path-pvc"

2. A sub directory will be created as /opt/local-path-provisioner/pvc-*_default_local-path-pvc. It won't be available until a pod accessing it.

3. You might see status "Pending" for the PVC "local-path-pvc" before the first pod accessing it.

### 3. For each model, create a sub directory under the Local Path Provisioner PVC path, and copy model file including model, configs to it.

Remember to grant 777 permission to model path, otherwise generating engine file will hang.

```bash
cd /opt/local-path-provisioner/pvc-*_default_local-path-pvc
mkdir {NIM_MODEL_NAME}
chmod 777 {NIM_MODEL_NAME}
```

Eg:
```bash
## On host at /opt/local-path-provisioner/pvc-*_default_local-path-pvc
├── {NIM_MODEL_NAME}/
│   ├── model.onnx
│   └── config_nvinfer.yml
├── rtdetr/
│   ├── model.onnx
│   └── config_nvinfer.yml
└── segformer/
    ├── model.onnx
    └── config_nvinfer.yml

## What containers can see at /opt/nim/.cache/model-repo/
├── {NIM_MODEL_NAME}/
│   ├── model.onnx
│   └── config_nvinfer.yml
├── rtdetr/
│   ├── model.onnx
│   └── config_nvinfer.yml
└── segformer/
    ├── model.onnx
    └── config_nvinfer.yml
```
<<<<<<< HEAD
=======
Make sure the each model sub directory name {NIM_MODEL_NAME} matches that in the custom_values.yaml

## Create image pull secret, if not yet created
```bash
# create secret docker-registry ngc-docker-reg-secret for pulling containers from nvcr.io
microk8s kubectl create secret docker-registry ngc-docker-reg-secret --docker-server=nvcr.io --docker-username='$oauthtoken' --docker-password=$NGC_CLI_API_KEY
```
>>>>>>> bb511265

Make sure the each model sub directory name {NIM_MODEL_NAME} matches that in the custom_values.yaml

## Run the TAO CV App helm chart in k8s

```bash
make -C tao-cv-app install
```

which executes the following command for you:

```bash
microk8s helm3 install tao-cv-app output -f custom_values.yaml
```

OR equivalently you can also run,

```bash
microk8s helm3 install tao-cv-app output --set tao-cv.applicationSpecs.tao-cv-deployment.containers.tao-cv-container.env[0].value={NIM_MODEL_NAME}
```

## Stop the TAO CV App helm chart in k8s
```bash
make -C tao-cv-app uninstall
```

which executes the following command for you:
```bash
microk8s helm3 delete tao-cv-app
<<<<<<< HEAD

```

## Use the microservice

The microservice provides a REST API that can be used to run inference on images and videos.

### Run inference on an image

A sample client is available as nim_client.py, which follows the OpenAPI specification and can be used as a reference for building your own client.

```bash
python nim_client.py --port 8800 --file <path_to_image>

```

## Build the microservice

As a prerequisite to build the microservice, the inference package must be generated by inference builder tool as follows:

```bash
cd ../../..
source .venv/bin/activate
pip install -r requirements.txt
python builder/main.py builder/samples/tao/ds_tao.yaml --server-type fastapi -a builder/samples/tao/openapi.yaml -o builder/samples/tao -t

```

A model-repo folder needs to be created for model drop-in:

```bash
mkdir -p ~/.cache/nim/model-repo
chmod 777 ~/.cache/nim/model-repo
mkdir ~/.cache/nim/model-repo/{NIM_MODEL_NAME}
chmod 777 ~/.cache/nim/model-repo/{NIM_MODEL_NAME}
```


The microservice uses post-processing to convert the output of the model to the format expected by the Metropolis Computer Vision endpoint, and to fetch and build the post processing library you need to have gitlab token and put it to environment variable `GITLAB_TOKEN`.

```bash
export GITLAB_TOKEN=<your_gitlab_token>
```

To build the microservice, run the following command:

```bash
cd ..
docker compose build nim-tao

=======
```



## Push new version of helm chart to NGC
### 0. Prerequisites. RUN ONCE ONLY.
```bash
$NGC_API_KEY needs to be present for ngc CLI to work.
$ ngc registry chart create <org_id>/<team_name>/<helm_chart_ngc_page_name> --short-desc <description>
```

### 1. Update chart version
update helm chart version field
```bash
$ vim helm/tao-cv-app/output/Chart.yaml
```
### 2. Package helm chart to .tgz file
```bash
$ cd helm/tao-cv-app/output
$ helm package .
```

### 3. Push the .tgz file to NGC.
```bash
$NGC_API_KEY needs to be present for ngc CLI to work.
$ ngc registry chart push <org_id>/<team_name>/<helm_chart_ngc_page_name>:<new_version>
```

Eg:
```bash
$ ngc registry chart push eevaigoeixww/staging/tao-cv-app:<new_version>
```

### 4. Fetch the helm chart from NGC
```bash
$ helm fetch https://helm.ngc.nvidia.com/eevaigoeixww/staging/charts/tao-cv-app-0.0.1.tgz --username='$oauthtoken' --password=<YOUR API KEY>
```

### 5. Install the helm chart pulled from NGC
If you want to skip the build steps for container image and helm chart, you can install the helm chart pulled from NGC directly. However, you still need to prepare the k8s resources including PVC, secret, etc mention above.

For running different TAO CV models, you can update the NIM_MODEL_NAME in helm/tao-cv-app/custom_values.yaml

```bash
$ microk8s helm3 install tao-cv-app tao-cv-app-0.0.1.tgz -f custom_values.yaml
```
OR if you don't want to use the values override file, you can run,
```bash
$ microk8s helm3 install tao-cv-app tao-cv-app-0.0.1.tgz --set tao-cv.applicationSpecs.tao-cv-deployment.containers.tao-cv-container.env[0].value={NIM_MODEL_NAME}
>>>>>>> bb511265
```<|MERGE_RESOLUTION|>--- conflicted
+++ resolved
@@ -142,8 +142,7 @@
     ├── model.onnx
     └── config_nvinfer.yml
 ```
-<<<<<<< HEAD
-=======
+
 Make sure the each model sub directory name {NIM_MODEL_NAME} matches that in the custom_values.yaml
 
 ## Create image pull secret, if not yet created
@@ -151,9 +150,7 @@
 # create secret docker-registry ngc-docker-reg-secret for pulling containers from nvcr.io
 microk8s kubectl create secret docker-registry ngc-docker-reg-secret --docker-server=nvcr.io --docker-username='$oauthtoken' --docker-password=$NGC_CLI_API_KEY
 ```
->>>>>>> bb511265
-
-Make sure the each model sub directory name {NIM_MODEL_NAME} matches that in the custom_values.yaml
+
 
 ## Run the TAO CV App helm chart in k8s
 
@@ -181,7 +178,6 @@
 which executes the following command for you:
 ```bash
 microk8s helm3 delete tao-cv-app
-<<<<<<< HEAD
 
 ```
 
@@ -232,10 +228,7 @@
 cd ..
 docker compose build nim-tao
 
-=======
-```
-
-
+```
 
 ## Push new version of helm chart to NGC
 ### 0. Prerequisites. RUN ONCE ONLY.
@@ -282,5 +275,4 @@
 OR if you don't want to use the values override file, you can run,
 ```bash
 $ microk8s helm3 install tao-cv-app tao-cv-app-0.0.1.tgz --set tao-cv.applicationSpecs.tao-cv-deployment.containers.tao-cv-container.env[0].value={NIM_MODEL_NAME}
->>>>>>> bb511265
 ```