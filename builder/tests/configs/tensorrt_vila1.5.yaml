name: vila
input: [
  {
    name: "prompt",
    data_type: TYPE_STRING,
    dims: [ 1 ]
  },
  {
      name: "max_tokens",
      data_type: TYPE_UINT32,
      dims: [ 1 ]
  },
  {
      name: "temperature",
      data_type: TYPE_FP32,
      dims: [ 1 ]
  },
  {
      name: "top_p",
      data_type: TYPE_FP32,
      dims: [ 1 ]
  },
  {
      name: "seed",
      data_type: TYPE_UINT64,
      dims: [ 1 ],
      optional: true
  }
]
output: [
  {
    name: "outputs",
    data_type: TYPE_STRING,
    dims: [ -1 ]
  }
]
inference: {
  models: [
    {
      name: "vila1.5-13b",
      backend: "tensorrtllm",
      input: [
        {
          name: "input_ids",
          data_type: TYPE_INT32,
          dims: [ -1 ]
        },
        {
          name: "input_lengths",
          data_type: TYPE_INT32,
          dims: [ 1 ]
        },
        {
          name: "request_output_len",
          data_type: TYPE_INT32,
          dims: [ 1 ]
        },
        {
          name: "temperature",
          data_type: TYPE_FP32,
          dims: [ 1 ],
          reshape: { shape: [ ] },
          optional: true
        },
        {
          name: "runtime_top_k",
          data_type: TYPE_INT32,
          dims: [ 1 ],
          reshape: { shape: [ ] },
          optional: true
        },
        {
          name: "runtime_top_p",
          data_type: TYPE_FP32,
          dims: [ 1 ],
          reshape: { shape: [ ] },
          optional: true
        },
        {
          name: "end_id",
          data_type: TYPE_INT32,
          dims: [ 1 ],
          reshape: { shape: [ ] },
          optional: true
        },
        {
          name: "pad_id",
          data_type: TYPE_INT32,
          dims: [ 1 ],
          reshape: { shape: [ ] },
          optional: true
        },
      ],
      output: [
        {
          name: "output_ids",
          data_type: TYPE_INT32,
          dims: [ -1, -1 ]
        },
        {
          name: "sequence_length",
          data_type: TYPE_INT32,
          dims: [ -1 ]
        }
      ],
<<<<<<< HEAD
      tokenizer: {
        type: auto,
        input: "prompt",
        output: "input_ids"
=======
      parameters: {
        "gpt_model_type": "inflight_fused_batching",
        "gpt_model_path": "${engine_dir}"
>>>>>>> 4012fe8c
      }
    }
  ]
}
server: {
  endpoint_map: {
    "infer": "/inference",
    "health": "/health/live"
  },
  input_map: {
    "prompt": '{% for item in data %}{% if item.role == "user" %}{{ item.content }}{{ "\n" }}{% endif %}{% endfor %}'
  }
}<|MERGE_RESOLUTION|>--- conflicted
+++ resolved
@@ -103,16 +103,9 @@
           dims: [ -1 ]
         }
       ],
-<<<<<<< HEAD
-      tokenizer: {
-        type: auto,
-        input: "prompt",
-        output: "input_ids"
-=======
       parameters: {
         "gpt_model_type": "inflight_fused_batching",
         "gpt_model_path": "${engine_dir}"
->>>>>>> 4012fe8c
       }
     }
   ]
