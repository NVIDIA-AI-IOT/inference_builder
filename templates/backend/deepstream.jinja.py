--- conflicted
+++ resolved
@@ -316,14 +316,10 @@
                 tracker_height=self._tracker_config.height,
                 display_tracking_id=self._tracker_config.display_tracking_id
             )
-<<<<<<< HEAD
         if self._kitti_config.tracker_kitti_output_dir:
             flow = flow.attach(what="kitti_dump_probe", name="tracker_kitti_dump", properties={"tracker-kitti-output": True,"kitti-dir": self._kitti_config.tracker_kitti_output_dir})
 
         flow = flow.attach(Probe('tensor_retriver', self._output))
-=======
-        flow = flow.attach(Probe('tensor_retriever', self._output))
->>>>>>> e65cf2e8
 
         if self._perf_config.enable_fps_logs:
             flow = flow.attach(what="measure_fps_probe", name="fps_probe")
