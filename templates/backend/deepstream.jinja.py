--- conflicted
+++ resolved
@@ -451,7 +451,6 @@
         self._model_name = model_config["name"]
         self._output_names = [o['name'] for o in model_config['output']]
         self._output_types = [o['data_type'] for o in model_config['output']]
-        self._pass_through_tensors = []
         self._image_tensor_name = None
         self._media_url_tensor_name = None
         self._mime_tensor_name = None
@@ -521,8 +520,6 @@
                 self._image_tensor_name = input['name']
             elif input['data_type'] == 'TYPE_CUSTOM_BINARY_URLS':
                 self._media_url_tensor_name = input['name']
-            elif input['data_type'] == 'TYPE_CUSTOM_DS_PASSTHROUGH':
-                self._pass_through_tensors.append(input['name'])
             elif input['data_type'] == 'TYPE_CUSTOM_DS_MIME':
                 self._mime_tensor_name = input['name']
             elif input['data_type'] == 'TYPE_CUSTOM_DS_SOURCE_CONFIG':
@@ -672,23 +669,12 @@
 
 
     def __call__(self, *args, **kwargs):
-<<<<<<< HEAD
-        logger.debug(
-            f"DeepstreamBackend {self._model_name} triggerred with "
-            f"{args if args else kwargs}"
-        )
-=======
->>>>>>> 4fcf428c
         in_data_list = args if args else [kwargs]
         media = None
-        pass_through_list = [dict() for _ in range(len(in_data_list))]
         explicit_batch = True if args else False
 
         # analyze the input batch
-        for data, pass_through_data in zip(in_data_list, pass_through_list):
-            # pass through the tensors if needed
-            for tensor_name in self._pass_through_tensors:
-                pass_through_data[tensor_name] = data.pop(tensor_name, None)
+        for data in in_data_list:
             # get the media type
             if ((self._image_tensor_name in data or self._media_url_tensor_name in data) and
                 not self._mime_tensor_name in data):
