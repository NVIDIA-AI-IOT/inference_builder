--- conflicted
+++ resolved
@@ -706,11 +706,7 @@
             ]
             in_pool = BulkVideoInputPool(
                 max_batch_size=self._max_batch_size,
-<<<<<<< HEAD
                 batch_timeout=model_config["parameters"].get("batch_timeout", 1000 * self._max_batch_size),
-=======
-                batch_timeout=model_config["parameters"].get("batch_timeout", -1),
->>>>>>> 3f9cfcb4
                 media_url_tensor_name=self._media_url_tensor_name,
                 source_tensor_name=self._source_tensor_name,
                 mime_tensor_name=self._mime_tensor_name,
