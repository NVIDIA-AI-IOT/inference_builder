from pyservicemaker import Pipeline, Flow, BufferProvider, Buffer, RenderMode, BatchMetadataOperator, Probe, as_tensor, StateTransitionMessage
from typing import Dict, List
from queue import Queue, Empty, Full
from dataclasses import dataclass, field
import base64
import numpy as np
from abc import ABC, abstractmethod
import yaml
import tempfile
import os

png_data = base64.b64decode("iVBORw0KGgoAAAANSUhEUgAAAAEAAAABCAIAAACQd1PeAAAAEElEQVR4nGK6HcwNCAAA//8DTgE8HuxwEQAAAABJRU5ErkJggg==")
jpg_data = base64.b64decode("/9j/4AAQSkZJRgABAQAAAQABAAD/2wBDAAIBAQEBAQIBAQECAgICAgQDAgICAgUEBAMEBgUGBgYFBgYGBwkIBgcJBwYGCAsICQoKCgoKBggLDAsKDAkKCgr/2wBDAQICAgICAgUDAwUKBwYHCgoKCgoKCgoKCgoKCgoKCgoKCgoKCgoKCgoKCgoKCgoKCgoKCgoKCgoKCgoKCgoKCgr/wAARCAAgACADASIAAhEBAxEB/8QAHwAAAQUBAQEBAQEAAAAAAAAAAAECAwQFBgcICQoL/8QAtRAAAgEDAwIEAwUFBAQAAAF9AQIDAAQRBRIhMUEGE1FhByJxFDKBkaEII0KxwRVS0fAkM2JyggkKFhcYGRolJicoKSo0NTY3ODk6Q0RFRkdISUpTVFVWV1hZWmNkZWZnaGlqc3R1dnd4eXqDhIWGh4iJipKTlJWWl5iZmqKjpKWmp6ipqrKztLW2t7i5usLDxMXGx8jJytLT1NXW19jZ2uHi4+Tl5ufo6erx8vP09fb3+Pn6/8QAHwEAAwEBAQEBAQEBAQAAAAAAAAECAwQFBgcICQoL/8QAtREAAgECBAQDBAcFBAQAAQJ3AAECAxEEBSExBhJBUQdhcRMiMoEIFEKRobHBCSMzUvAVYnLRChYkNOEl8RcYGRomJygpKjU2Nzg5OkNERUZHSElKU1RVVldYWVpjZGVmZ2hpanN0dXZ3eHl6goOEhYaHiImKkpOUlZaXmJmaoqOkpaanqKmqsrO0tba3uLm6wsPExcbHyMnK0tPU1dbX2Nna4uPk5ebn6Onq8vP09fb3+Pn6/9oADAMBAAIRAxEAPwD+f+iiigAooooAKKKKACiiigD/2Q==")


@dataclass
class PerfConfig:
    enable_fps_logs: bool = False
    enable_latency_logs: bool = False

@dataclass
class RenderConfig:
    enable_display: bool = False
    enable_osd: bool = False
    enable_stream: bool = False
    rtsp_mount_point: str | None = "/ds-test"
    rtsp_port: int | None = 8554

    def __bool__(self) -> bool:
        """Check if render configuration is valid."""
        if self.enable_osd and not self.enable_display and not self.enable_stream:
            logger.warning("RenderConfig: enable_osd is True but both enable_display and enable_stream are False. OSD requires an output method.")
            return False
        if self.enable_stream and (self.rtsp_mount_point is None or self.rtsp_port is None):
            logger.warning("RenderConfig: enable_stream is True but rtsp_mount_point or rtsp_port is None.")
            return False
        return True

@dataclass
class TrackerConfig:
    config_path: str | None = None
    lib_path: str | None = None
    width: int = 1920
    height: int = 1088
    display_tracking_id: bool = False

    def __bool__(self) -> bool:
        """Check if all required tracker configuration fields are set."""
        # Check if width/height is set than we need to have both, set default values if not set
        if (self.width is not None and self.height is None) or (self.width is None and self.height is not None):
            logger.warning("TrackerConfig: width and height must be set together, setting default values")
        return self.config_path is not None and self.lib_path is not None

@dataclass
class MessageBrokerConfig:
    proto_lib_path: str | None = None
    msgconv_config_path: str | None = None
    conn_str: str | None = None
    topic: str | None = None

    def __bool__(self) -> bool:
        """Check if all required message broker configuration fields are set."""
        return (
            self.proto_lib_path is not None and
            self.msgconv_config_path is not None and
            self.conn_str is not None and
            self.topic is not None
        )

@dataclass
class KittiConfig:
    infer_kitti_output_dir: str | None = None
    tracker_kitti_output_dir: str | None = None

    def __bool__(self) -> bool:
        """Check if any required kitti configuration fields are set."""
        if self.infer_kitti_output_dir is None and self.tracker_kitti_output_dir is None:
            logger.warning("KittiConfig: No kitti output directory specified")
            return False
        if self.infer_kitti_output_dir is not None and not os.path.exists(self.infer_kitti_output_dir):
            logger.warning(f"KittiConfig: infer_kitti_output_dir does not exist: {self.infer_kitti_output_dir}")
            return False
        if self.tracker_kitti_output_dir is not None and not os.path.exists(self.tracker_kitti_output_dir):
            logger.warning(f"KittiConfig: tracker_kitti_output_dir does not exist: {self.tracker_kitti_output_dir}")
            return False
        return True

class ImageTensorInput(BufferProvider):

    def __init__(self, height, width, format):
        super().__init__()
        self.width = width
        self.height = height
        self.format = format
        self.framerate = 1
        self.device = 'cpu'
        self.queue = Queue(maxsize=1)

    def generate(self, size):
        tensor = self.queue.get()
        if isinstance(tensor, np.ndarray):
            return Buffer(tensor.tolist())
        elif isinstance(tensor, Stop):
            # EOS
            return Buffer()
        else:
            logger.exception("Unexpected input tensor data")
            return Buffer()

    def send(self, data):
        self.queue.put(data)

class GenericTensorInput():
    def __init__(self, device_id):
        self.queue = Queue(maxsize=1)
        self._device_id = device_id

    def generate(self, n):
        try:
            tensors = self.queue.get(timeout=1)
        except Empty:
            logger.warning("No tensor data to generate")
            return dict()
        result = {k: as_tensor(v, "").to_gpu(self._device_id) for k, v in tensors.items()}
        return result

    def send(self, data):
        self.queue.put(data)

class StaticTensorInput():
    def __init__(self, device_id):
        self._tensors = {}
        self._device_id = device_id

    def generate(self, n):
        result = {k: as_tensor(v, "").to_gpu(self._device_id) for k, v in self._tensors.items()}
        return result

    def set(self, data):
        self._tensors.update(data)

class TensorInputPool(ABC):
    @abstractmethod
    def submit(self, data: List):
        pass
    @abstractmethod
    def stop(self, reason: str):
        pass

class ImageTensorInputPool(TensorInputPool):

    def __init__(self, height, width, formats, batch_size, image_tensor_name, media_url_tensor_name, mime_tensor_name, device_id, require_extra_input):
        self._image_inputs = [ImageTensorInput(width, height, format) for format in formats for _ in range(batch_size)]
        self._media_url_tensor_name = media_url_tensor_name
        self._mime_tensor_name = mime_tensor_name
        self._image_tensor_name = image_tensor_name
        self._generic_input = GenericTensorInput(device_id) if require_extra_input else None
        self._batch_size = batch_size

    @property
    def image_inputs(self):
        return self._image_inputs

    @property
    def generic_input(self):
        return self._generic_input

    def submit(self, data: List):
        indices = []
        for item in data:
            mime_type = item.pop(self._mime_tensor_name, None)
            if mime_type is None:
                logger.error("MIME type is not specified")
                continue
            mime_type = mime_type.split('/');
            if mime_type[0] == 'image':
                format = mime_type[1].upper()
                # try find the free slot for the specific format
                i, image_tensor_input = next(((i, x) for i,x in enumerate(self._image_inputs) if x.format == format and x.queue.empty()), (-1, None))
                if image_tensor_input is None:
                    i, image_tensor_input = next(((i, x) for i,x in enumerate(self._image_inputs) if x.format == format), (-1, None))
                if image_tensor_input is not None:
                    if self._image_tensor_name in item:
                        image_tensor = item.pop(self._image_tensor_name)
                        image_tensor_input.send(image_tensor)
                        indices.append(i)
                    elif self._media_url_tensor_name in item:
                        image_url = item.pop(self._media_url_tensor_name)
                        with open(image_url, 'rb') as f:
                            image_tensor = np.frombuffer(f.read(), dtype=np.uint8)
                        image_tensor_input.send(image_tensor)
                        indices.append(i)
                    else:
                        logger.error(f"image tensor or media url is missing: {item}")
                else:
                    logger.error(f"Unable to find free slot for format {format}")
            else:
                logger.error(f"Unsupported MIME type {mime_type}")
                continue
        if self._generic_input:
            data = [data[i:i + self._batch_size] for i in range(0, len(data), self._batch_size)]
            for d in data:
                self._generic_input.send(stack_tensors_in_dict(d))
        # batched indices for each input
        return indices

    def stop(self, reason: str):
        for input in self._image_inputs:
            input.send(Stop(reason))
        if self._generic_input:
            self._generic_input.send(Stop(reason))

class BulkVideoInputPool(TensorInputPool):
    def __init__(self,
        max_batch_size,
        batch_timeout,
        media_url_tensor_name,
        source_tensor_name,
        mime_tensor_name,
        infer_config_paths,
        preprocess_config_paths,
        tracker_config: TrackerConfig,
        msgbroker_config: MessageBrokerConfig,
        render_config: RenderConfig,
        perf_config: PerfConfig,
        kitti_config: KittiConfig,
        output,
        device_id,
        require_extra_input,
        engine_file_names,
        dims
    ):
        self._batch_size = max_batch_size
        self._batch_timeout = batch_timeout
        self._media_url_tensor_name = media_url_tensor_name
        self._source_tensor_name = source_tensor_name
        self._mime_tensor_name = mime_tensor_name
        self._infer_config_paths = infer_config_paths
        self._engine_file_names = engine_file_names
        self._preprocess_config_paths = preprocess_config_paths
        self._pipeline = None
        self._output = output
        self._generic_input = StaticTensorInput(device_id) if require_extra_input else None
        self._device_id = device_id
        self._dims = dims
        self._tracker_config = tracker_config
        self._msgbroker_config = msgbroker_config
        self._render_config = render_config
        self._perf_config = perf_config
        self._kitti_config = kitti_config

    def submit(self, data: List):
        url_list = []
        source_config_file = None
        for item in data:
            if self._mime_tensor_name and self._mime_tensor_name in item:
                item.pop(self._mime_tensor_name)
            if self._media_url_tensor_name and self._media_url_tensor_name in item:
                url_list.append(str(item.pop(self._media_url_tensor_name)))
            elif self._source_tensor_name and self._source_tensor_name in data[0]:
                source_config_file = item.pop(self._source_tensor_name).tolist()
                if not source_config_file.lower().endswith(('.yml', '.yaml')):
                    logger.error(
                        f"Source config file must be a YAML file: {source_config_file}"
                    )
                    return []
                break
            else:
                logger.error(f"Invalid input data: {data}")
                continue

        if len(url_list) > self._batch_size:
            logger.warning(
                f"Number of media urls ({len(url_list)}) > "
                f"batch size ({self._batch_size}), "
                f"only the first {self._batch_size} will be used"
            )
            url_list = url_list[:self._batch_size]

        pipeline = Pipeline(f"deepstream-video-batch")
        if self._generic_input and data:
            self._generic_input.set(stack_tensors_in_dict(data))

        # Use appropriate batch_capture method based on input type
        if source_config_file:
            flow = Flow(pipeline).batch_capture(
                input=source_config_file,
                width=self._dims[1], height=self._dims[0],
                batch_size=self._batch_size
            )
        else:
            flow = Flow(pipeline).batch_capture(
                url_list,
                width=self._dims[1],
                height=self._dims[0],
                batched_push_timeout=self._batch_timeout)

        for config in self._preprocess_config_paths:
            flow = flow.preprocess(config, None if not self._generic_input else self._generic_input.generate)
        for config_path, engine_file in zip(self._infer_config_paths, self._engine_file_names):
            if engine_file:
                flow = flow.infer(config_path, batch_size=self._batch_size, model_engine_file=engine_file)
            else:
                flow = flow.infer(config_path, batch_size=self._batch_size)
            if self._kitti_config.infer_kitti_output_dir:
                flow = flow.attach(what="kitti_dump_probe", name="inference_kitti_dump", properties={"kitti-dir": self._kitti_config.infer_kitti_output_dir})
        if self._tracker_config:
            flow = flow.track(
                ll_config_file=self._tracker_config.config_path,
                ll_lib_file=self._tracker_config.lib_path,
                gpu_id=self._device_id,
                tracker_width=self._tracker_config.width,
                tracker_height=self._tracker_config.height,
                display_tracking_id=self._tracker_config.display_tracking_id
            )
            if self._kitti_config.tracker_kitti_output_dir:
                flow = flow.attach(what="kitti_dump_probe", name="tracker_kitti_dump", properties={"tracker-kitti-output": True,"kitti-dir": self._kitti_config.tracker_kitti_output_dir})

        flow = flow.attach(Probe('tensor_retriver', self._output))

        if self._perf_config.enable_fps_logs:
            flow = flow.attach(what="measure_fps_probe", name="fps_probe")
        if self._perf_config.enable_latency_logs:
            flow = flow.attach(what="measure_latency_probe", name="latency_probe")

        if self._msgbroker_config or self._render_config.enable_stream:
            flow = flow.fork()

        if self._msgbroker_config:
            flow = flow.attach(
                what="add_message_meta_probe",
                name="message_generator"
            )
            flow.publish(
                msg_broker_proto_lib=self._msgbroker_config.proto_lib_path,
                msg_broker_conn_str=self._msgbroker_config.conn_str,
                topic=self._msgbroker_config.topic,
                msg_conv_config=self._msgbroker_config.msgconv_config_path,
                sync=False
            )
        if self._render_config.enable_stream:
            if not self._msgbroker_config:
                flow = flow.fork()
            flow.render(RenderMode.STREAM,
                       enable_osd=self._render_config.enable_osd,
                       rtsp_mount_point=self._render_config.rtsp_mount_point,
                       rtsp_port=self._render_config.rtsp_port,
<<<<<<< HEAD
                       sync=True)
        render_mode = RenderMode.DISCARD if not self._render_config.enable_display else RenderMode.DISPLAY
        flow.render(render_mode, enable_osd=self._render_config.enable_osd, sync=False)
=======
                       sync=False)
        
        flow.render(RenderMode.DISCARD if not self._render_config.enable_display else RenderMode.DISPLAY,
                    enable_osd=self._render_config.enable_osd, sync=False)
>>>>>>> 9e083d9c

        if self._pipeline is not None:
            self._pipeline.wait()

        pipeline.start()
        self._pipeline = pipeline
        return list(range(len(url_list))) if url_list else list(range(self._batch_size))

    def stop(self, reason: str):
        if self._pipeline:
            self._pipeline.stop()
            self._pipeline.wait()


class BaseTensorOutput(BatchMetadataOperator):
    def __init__(self, n_outputs, name: str = None):
        super().__init__()
        self._queue = Queue(maxsize=n_outputs)
        self._stashed = None
        self._name = name

    def handle_metadata(self, batch_meta):
        pass

    def collect(self, indices: List, timeout=None) -> List | None:
        # expected results for a batch
        collected = [None] * (max(indices) + 1)

        # first check the for stashed results for the batch
        if self._stashed is not None:
            collected[self._stashed[0]] = self._stashed[1]
            self._stashed = None

        # read from the thread queue
        while not all(collected[i] is not None for i in indices):
            try:
                i, data = self._queue.get(timeout=timeout)
                if collected[i] is None:
                    collected[i] = data
                else:
                    # this is a new batch, stash the results and break
                    self._stashed = (i, data)
                    break
            except Empty:
                break
        if all(i is None for i in collected):
            # signal the end of the inference run
            return None
        # rearrange the results to the required order
        collected = [collected[i] for i in indices]
        return collected if self._name is None else [
            {self._name: r} for r in collected
        ]

    def reset(self):
        self._queue = Queue(maxsize=self._queue.maxsize)
        self._stashed = None

    def _deposit(self, index: int, data: dict):
        logger.debug(
            f"DeepstreamBackend: Depositing data to index {index}: {data}"
        )
        try:
            self._queue.put((index, data))
        except Full:
            logger.warning(
                f"DeepstreamBackend: Queue is full, dropping data from "
                f"index {index}"
            )


class TensorOutput(BaseTensorOutput):
    def __init__(self, n_outputs, preprocess_config_path):
        super().__init__(n_outputs, None)
        self._preprocess_config_path = preprocess_config_path

    def handle_metadata(self, batch_meta):
        if self._preprocess_config_path:
            for meta in batch_meta.preprocess_batch_items:
                preprocess_batch = meta.as_preprocess_batch()
                if not preprocess_batch:
                    continue
                for roi in preprocess_batch.rois:
                    result = dict()
                    for user_meta in roi.tensor_items:
                        tensor_output = user_meta.as_tensor_output()
                        if tensor_output :
                            for n, tensor in tensor_output.get_layers().items():
                                torch_tensor = torch.utils.dlpack.from_dlpack(tensor).to('cpu')
                                result[n] = torch_tensor
                    self._deposit(roi.frame_meta.pad_index, result)
        else:
            for frame_meta in batch_meta.frame_items:
                result = dict()
                for user_meta in frame_meta.tensor_items:
                    tensor_output = user_meta.as_tensor_output()
                    if tensor_output :
                        for n, tensor in tensor_output.get_layers().items():
                            torch_tensor = torch.utils.dlpack.from_dlpack(tensor).to('cpu')
                            result[n] = torch_tensor
                self._deposit(frame_meta.pad_index, result)

@dataclass
class DeepstreamMetadata:
    shape: list[int] = field(default_factory=lambda: [0, 0])
    bboxes: list[list[int]] = field(default_factory=list)
    probs: list[float] = field(default_factory=list)
    labels: list[str] = field(default_factory=list)
    seg_maps: list[np.ndarray] = field(default_factory=list)
    objects: list[int] = field(default_factory=list)
    timestamp: int = 0

class PreprocessMetadataOutput(BaseTensorOutput):
    def __init__(self, n_outputs, output_name, dims):
        super().__init__(n_outputs, name=output_name)
        self._shape = dims

    def handle_metadata(self, batch_meta):
        for meta in batch_meta.preprocess_batch_items:
            preprocess_batch = meta.as_preprocess_batch()
            if not preprocess_batch:
                continue
            for roi in preprocess_batch.rois:
                metadata = DeepstreamMetadata()
                # segmentation metadata
                for u_meta in roi.segmentation_items:
                    seg_meta = u_meta.as_segmentation()
                    if seg_meta:
                        metadata.shape = [seg_meta.height, seg_meta.width]
                        metadata.seg_maps.append(seg_meta.class_map.copy())
                # object metadata
                for object_meta in roi.frame_meta.object_items:
                    labels = [object_meta.label] if object_meta.label else []
                    left = int(object_meta.rect_params.left)
                    top = int(object_meta.rect_params.top)
                    width = int(object_meta.rect_params.width)
                    height = int(object_meta.rect_params.height)
                    metadata.shape = [self._shape[0], self._shape[1]]
                    metadata.bboxes.append([left, top, left + width, top + height])
                    metadata.probs.append(object_meta.confidence)
                    for classifier in object_meta.classifier_items:
                        for i in range(classifier.n_labels):
                            labels.append(classifier.get_n_label(i))
                    metadata.labels.append(labels)
                    metadata.objects.append(object_meta.object_id)
                for classifier in roi.classifier_items:
                    labels = []
                    for i in range(classifier.n_labels):
                        labels.append(classifier.get_n_label(i))
                    metadata.labels.append(labels)
                metadata.timestamp = roi.frame_meta.buffer_pts
                self._deposit(roi.frame_meta.pad_index, metadata)

class MetadataOutput(BaseTensorOutput):
    def __init__(self, n_outputs, output_name, dims):
        super().__init__(n_outputs, name=output_name)
        self._shape = dims

    def handle_metadata(self, batch_meta):
        for frame_meta in batch_meta.frame_items:
            metadata = DeepstreamMetadata()
            for object_meta in frame_meta.object_items:
                labels = [object_meta.label] if object_meta.label else []
                left = int(object_meta.rect_params.left)
                top = int(object_meta.rect_params.top)
                width = int(object_meta.rect_params.width)
                height = int(object_meta.rect_params.height)
                metadata.shape = [self._shape[0], self._shape[1]]
                metadata.bboxes.append([left, top, left + width, top + height])
                metadata.probs.append(object_meta.confidence)
                for classifier in object_meta.classifier_items:
                    for i in range(classifier.n_labels):
                        labels.append(classifier.get_n_label(i))
                metadata.labels.append(labels)
                metadata.objects.append(object_meta.object_id)
            for user_meta in frame_meta.segmentation_items:
                seg_meta = user_meta.as_segmentation()
                if seg_meta:
                    metadata.shape = [seg_meta.height, seg_meta.width]
                    metadata.seg_maps.append(seg_meta.class_map.copy())
            metadata.timestamp = frame_meta.buffer_pts
            self._deposit(frame_meta.pad_index, metadata)

class DeepstreamBackend(ModelBackend):
    """Deepstream backend using pyservicemaker"""
    def __init__(self, model_config:Dict, model_home: str, device_id: int=0):
        super().__init__(model_config, model_home, device_id)
        self._max_batch_size = model_config["max_batch_size"]
        self._model_name = model_config["name"]
        self._output_names = [o['name'] for o in model_config['output']]
        self._output_types = [o['data_type'] for o in model_config['output']]
        self._image_tensor_name = None
        self._media_url_tensor_name = None
        self._mime_tensor_name = None
        self._source_tensor_name = None
        self._inference_timeout = model_config["parameters"].get("inference_timeout", 3)

        if len(self._output_names) > 1 and self._output_types[0] == "TYPE_CUSTOM_DS_METADATA":
            raise Exception(f"No more than one output is allowed for DS metadata!")
        tensor_output = False if self._output_types[0] == "TYPE_CUSTOM_DS_METADATA" else True
        dims = (0, 0)
        if "parameters" not in model_config or "infer_config_path" not in model_config["parameters"]:
            raise Exception("Deepstream pipeline requires infer_config_path")
        infer_config_paths = self._correct_config_paths(model_config["parameters"]['infer_config_path'])
        if not infer_config_paths:
            raise Exception("Deepstream pipeline requires infer_config_path")
        preprocess_config_paths = []
        if "preprocess_config_path" in model_config["parameters"]:
            preprocess_config_paths = self._correct_config_paths(model_config["parameters"]['preprocess_config_path'])
        if "tracker_config" in model_config["parameters"]:
            tracker_config = TrackerConfig(
                config_path=self._correct_config_paths(
                    [model_config["parameters"]["tracker_config"].get("ll_config_file")]
                )[0] if model_config["parameters"]["tracker_config"].get("ll_config_file") else None,
                lib_path=self._correct_config_paths(
                    [model_config["parameters"]["tracker_config"]["ll_lib_file"]]
                )[0],
                width=model_config["parameters"]["tracker_config"].get("width", 1920),
                height=model_config["parameters"]["tracker_config"].get("height", 1088),
                display_tracking_id=model_config["parameters"]["tracker_config"].get("display_tracking_id", False)
            )
            if not tracker_config:
                logger.warning("DeepstreamBackend: tracker_config is not properlyconfigured")
        else:
            tracker_config = TrackerConfig()
        if "msgbroker_config" in model_config["parameters"]:
            msgbroker_config = MessageBrokerConfig(
                proto_lib_path=self._correct_config_paths(
                    [model_config["parameters"]["msgbroker_config"]["msgbroker_proto_lib_path"]]
                )[0],
                msgconv_config_path=self._correct_config_paths(
                    [model_config["parameters"]["msgbroker_config"]["msgbroker_msgconv_config_path"]]
                )[0],
                conn_str=model_config["parameters"]["msgbroker_config"]["msgbroker_conn_str"],
                topic=model_config["parameters"]["msgbroker_config"]["msgbroker_topic"]
            )
            if not msgbroker_config:
                logger.warning("DeepstreamBackend: msgbroker_config is not properly configured")
        else:
            msgbroker_config = MessageBrokerConfig()
        if "render_config" in model_config["parameters"]:
            render_config = RenderConfig(
                enable_display=model_config["parameters"]["render_config"].get("enable_display", False),
                enable_osd=model_config["parameters"]["render_config"].get("enable_osd", False),
                enable_stream=model_config["parameters"]["render_config"].get("enable_stream", False),
                rtsp_mount_point=model_config["parameters"]["render_config"].get("rtsp_mount_point", "/ds-test"),
                rtsp_port=model_config["parameters"]["render_config"].get("rtsp_port", 8554)
            )
        else:
            render_config = RenderConfig()
        if "perf_config" in model_config["parameters"]:
            perf_config = PerfConfig(
                enable_fps_logs=model_config["parameters"]["perf_config"].get("enable_fps_logs", False),
                enable_latency_logs=model_config["parameters"]["perf_config"].get("enable_latency_logs", False)
            )
        else:
            perf_config = PerfConfig()
        if "kitti_output_path" in model_config["parameters"]:
            kitti_config = KittiConfig(
                infer_kitti_output_dir=model_config["parameters"]["kitti_output_path"].get("infer", None),
                tracker_kitti_output_dir=model_config["parameters"]["kitti_output_path"].get("tracker", None)
            )
            if not kitti_config:
                logger.warning("DeepstreamBackend: kitti_config is not properly configured")
        else:
            kitti_config = KittiConfig()
        infer_element = model_config['backend'].split('/')[-1]
        with_triton = infer_element == 'nvinferserver'
        require_extra_input = False
        warmup_data_0 = dict()
        warmup_data_1 = dict()
        for input in model_config['input']:
            if input['data_type'] == 'TYPE_CUSTOM_DS_IMAGE':
                self._image_tensor_name = input['name']
            elif input['data_type'] == 'TYPE_CUSTOM_BINARY_URLS':
                self._media_url_tensor_name = input['name']
            elif input['data_type'] == 'TYPE_CUSTOM_DS_MIME':
                self._mime_tensor_name = input['name']
            elif input['data_type'] == 'TYPE_CUSTOM_DS_SOURCE_CONFIG':
                self._source_tensor_name = input['name']
            elif not ('optional' in input and input['optional']):
                tensor_name = input['name']
                require_extra_input = True
                np_type = np_datatype_mapping[input['data_type']]
                warmup_data_0[tensor_name] = np.random.rand(*input['dims']).astype(np_type)
                warmup_data_1[tensor_name] = np.random.rand(*input['dims']).astype(np_type)
        if (self._image_tensor_name is None and
            self._media_url_tensor_name is None and
            self._source_tensor_name is None):
            raise ValueError(
                "Deepstream pipeline requires at least one "
                "TYPE_CUSTOM_DS_IMAGE or TYPE_CUSTOM_BINARY_URLS input "
                "or TYPE_CUSTOM_DS_SOURCE_CONFIG input"
            )
        if ((self._image_tensor_name or self._media_url_tensor_name) and
            self._mime_tensor_name is None):
            raise ValueError("Deepstream pipeline requires TYPE_CUSTOM_DS_MIME input")
        if "resize_video" in model_config["parameters"] and len(model_config["parameters"]["resize_video"]) == 2:
            resize_to = model_config["parameters"]["resize_video"]
            dims = (resize_to[0], resize_to[1])
            logger.info(f"DeepstreamBackend: setting video size to {dims}")
        else:
            # video resized to network dimensions from  the primary inference config by default
            try:
                primary_infer_config_path = infer_config_paths[0]
                with open(primary_infer_config_path, 'r') as f:
                    primary_infer_config = yaml.safe_load(f)
                if "property" in primary_infer_config:
                    property = primary_infer_config["property"]
                    if "infer-dims" in property:
                        infer_dims = [int(dim) for dim in property["infer-dims"].split(";")]
                        if len(infer_dims) == 3:
                            dims = (infer_dims[0], infer_dims[1]) if "network-input-order" in property and property["network-input-order"] == 1 else (infer_dims[1], infer_dims[2])
                            logger.info(f"DeepstreamBackend: setting video size to network dimensions: {dims}")
            except Exception as e:
                raise RuntimeError(f"Failed to load primary inference config: {e}") from e
        if dims[0] == 0 or dims[1] == 0:
            raise ValueError(
                "DeepstreamBackend: unable to find network dimensions: "
                "infer-dims missing in the config?"
            )
        # construct the input pools, outputs and pipelines
        self._in_pools = {}
        self._outputs = {}
        self._pipelines = {}
        if self._image_tensor_name is not None or self._media_url_tensor_name is not None:
            # image input support
            media = "image"
            formats = ["JPEG", "PNG"]
            in_pool = ImageTensorInputPool(dims[0], dims[1], formats, self._max_batch_size, self._image_tensor_name, self._media_url_tensor_name, self._mime_tensor_name, device_id, require_extra_input)
            n_output = self._max_batch_size * len(formats)
            if tensor_output:
                output = TensorOutput(n_output, preprocess_config_paths)
            elif preprocess_config_paths:
                output = PreprocessMetadataOutput(n_output, self._output_names[0], dims)
            else:
                output = MetadataOutput(n_output, self._output_names[0], dims)
            # create the pipeline
            pipeline = Pipeline(f"deepstream-{self._model_name}-{media}")

            self._pipelines[media] = pipeline
            self._in_pools[media] = in_pool
            self._outputs[media] = output

            # build the inference flow
            flow = Flow(pipeline)
            probe = Probe('tensor_retriver', output)
            batch_timeout = model_config["parameters"].get("batch_timeout", 1000 * self._max_batch_size)
            flow = flow.inject(in_pool.image_inputs).decode().batch(batch_size=self._max_batch_size, batched_push_timeout=batch_timeout, live_source=False, width=dims[1], height=dims[0])
            for config_file in preprocess_config_paths:
                input = self._in_pools[media].generic_input if require_extra_input else None
                flow = flow.preprocess(config_file, None if not input else input.generate)
            for config_file in infer_config_paths:
                engine_file = self._generate_engine_name(config_file, device_id, self._max_batch_size)
                if engine_file:
                    flow = flow.infer(config_file, with_triton, batch_size=self._max_batch_size, model_engine_file=engine_file)
                else:
                    flow = flow.infer(config_file, with_triton, batch_size=self._max_batch_size)
            flow = flow.attach(probe).render(RenderMode.DISCARD, enable_osd=False)
            pipeline.start()
            # warm up
            warmup_data_0[self._image_tensor_name] = np.frombuffer(png_data, dtype=np.uint8)
            warmup_data_0[self._mime_tensor_name] = "image/png"
            warmup_data_1[self._image_tensor_name] = np.frombuffer(jpg_data, dtype=np.uint8)
            warmup_data_1[self._mime_tensor_name] = "image/jpeg"
            indices = in_pool.submit([warmup_data_0.copy() for _ in range(self._max_batch_size)])
            results = output.collect(indices)
            output.reset()
            logger.info(f"Warm up 0: {results}")
            indices = in_pool.submit([warmup_data_1.copy() for _ in range(self._max_batch_size)])
            results = output.collect(indices)
            output.reset()
            logger.info(f"Warm up 1: {results}")

        if (self._media_url_tensor_name is not None or
            self._source_tensor_name is not None):
            # video input support
            media = "video"
            if tensor_output:
                output = TensorOutput(self._max_batch_size, preprocess_config_paths)
            elif preprocess_config_paths:
                output = PreprocessMetadataOutput(self._max_batch_size, self._output_names[0], dims)
            else:
                output = MetadataOutput(self._max_batch_size, self._output_names[0], dims)
            engine_files = [
                self._generate_engine_name(
                    config_file,
                    device_id,
                    self._max_batch_size
                )
                for config_file in infer_config_paths
            ]
            in_pool = BulkVideoInputPool(
                max_batch_size=self._max_batch_size,
                batch_timeout=model_config["parameters"].get("batch_timeout", 1000 * self._max_batch_size),
                media_url_tensor_name=self._media_url_tensor_name,
                source_tensor_name=self._source_tensor_name,
                mime_tensor_name=self._mime_tensor_name,
                infer_config_paths=infer_config_paths,
                preprocess_config_paths=preprocess_config_paths,
                tracker_config=tracker_config,
                msgbroker_config=msgbroker_config,
                render_config=render_config,
                perf_config=perf_config,
                kitti_config=kitti_config,
                output=output,
                device_id=device_id,
                require_extra_input=require_extra_input,
                engine_file_names=engine_files,
                dims=dims,
            )
            if not all(os.path.exists(e) for e in engine_files):
                # generate the engine files
                with tempfile.TemporaryDirectory() as temp_dir:
                    # Write test data to a temporary file
                    temp_data_path = os.path.join(temp_dir, 'test.png')
                    with open(temp_data_path, 'wb') as f:
                        f.write(png_data)
                    warmup_data = {self._media_url_tensor_name: temp_data_path}
                    indices = in_pool.submit([warmup_data])
                    results = output.collect(indices)
                    output.reset()

        self._in_pools[media] = in_pool
        self._outputs[media] = output

        logger.info(
            f"DeepstreamBackend created for {self._model_name} to generate "
            f"{self._output_names}, output tensor: {tensor_output}"
        )


    def __call__(self, *args, **kwargs):
        in_data_list = args if args else [kwargs]
        media = None
        explicit_batch = True if args else False

        # analyze the input batch
        for data in in_data_list:
            # get the media type
            if ((self._image_tensor_name in data or self._media_url_tensor_name in data) and
                not self._mime_tensor_name in data):
                logger.error(f"MIME type is not specified for input {data}")
                return
            if self._source_tensor_name and self._source_tensor_name in data:
                media = "video"
                explicit_batch = True
                break # only video source is supported through source config

            current_media = data[self._mime_tensor_name].split('/')[0]
            if media is None:
                media = current_media
            elif media != current_media:
                logger.error(
                    f"Mixed media types are not supported in a single batch, "
                    f"got {media} and {current_media}"
                )
                return

        # submit the data to the pipeline which supports the media type
        indices = self._in_pools[media].submit(in_data_list)
        # collect the results
        while True:
            # TODO: timeout should be runtime configurable
            results = self._outputs[media].collect(indices, timeout=self._inference_timeout)
            if not results:
                logger.info("DeepstreamBackend: No more data from this batch")
                break
            out_data_list = []
            for result in results:
                out_data = dict()
                for o in self._output_names:
                    if o in result:
                        out_data[o] = result[o]
                    else:
                        out_data[o] = None
                out_data_list.append(out_data)
            yield out_data_list if explicit_batch else out_data_list[0]
            # No consecutive inference results for image
            if media == "image":
                break

    def __del__(self):
        for input in self._in_pools.values():
            input.stop("Finalized")
        for pipeline in self._pipelines.values():
            pipeline.stop()
            pipeline.wait()

    def _generate_engine_name(self, config_path: str, device_id: int, batch_size: int):
        def network_mode_to_string(network_mode: int):
            if network_mode == 0:
                return "fp32"
            elif network_mode == 1:
                return "int8"
            elif network_mode == 2:
                return "fp16"
            else:
                return ""
        network_mode = "fp16"
        onnx_file = "model.onnx"
        with open(config_path, 'r') as f:
            config = yaml.safe_load(f)
            if not "property" in config:
                return None
            property = config["property"]
            if not "onnx-file" in property:
                return None
            onnx_file = property["onnx-file"]
            if "network-mode" in property:
                mode = network_mode_to_string(property["network-mode"])
                if mode:
                    network_mode = mode
        engine_file = f"{onnx_file}_b{batch_size}_gpu{device_id}_{network_mode}.engine"
        return os.path.join(self._model_home, engine_file)

    def _correct_config_paths(self, config_paths: List[str]) -> List[str]:
        if not config_paths:
            return []
        for i, path in enumerate(config_paths):
            if not os.path.isabs(path):
                config_paths[i] = os.path.join(self._model_home, path)
        return config_paths<|MERGE_RESOLUTION|>--- conflicted
+++ resolved
@@ -345,16 +345,10 @@
                        enable_osd=self._render_config.enable_osd,
                        rtsp_mount_point=self._render_config.rtsp_mount_point,
                        rtsp_port=self._render_config.rtsp_port,
-<<<<<<< HEAD
-                       sync=True)
-        render_mode = RenderMode.DISCARD if not self._render_config.enable_display else RenderMode.DISPLAY
-        flow.render(render_mode, enable_osd=self._render_config.enable_osd, sync=False)
-=======
                        sync=False)
-        
+
         flow.render(RenderMode.DISCARD if not self._render_config.enable_display else RenderMode.DISPLAY,
                     enable_osd=self._render_config.enable_osd, sync=False)
->>>>>>> 9e083d9c
 
         if self._pipeline is not None:
             self._pipeline.wait()
