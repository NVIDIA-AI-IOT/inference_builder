--- conflicted
+++ resolved
@@ -8,7 +8,6 @@
 import yaml
 import tempfile
 import os
-from collections import deque
 
 png_data = base64.b64decode("iVBORw0KGgoAAAANSUhEUgAAAAEAAAABCAIAAACQd1PeAAAAEElEQVR4nGK6HcwNCAAA//8DTgE8HuxwEQAAAABJRU5ErkJggg==")
 jpg_data = base64.b64decode("/9j/4AAQSkZJRgABAQAAAQABAAD/2wBDAAIBAQEBAQIBAQECAgICAgQDAgICAgUEBAMEBgUGBgYFBgYGBwkIBgcJBwYGCAsICQoKCgoKBggLDAsKDAkKCgr/2wBDAQICAgICAgUDAwUKBwYHCgoKCgoKCgoKCgoKCgoKCgoKCgoKCgoKCgoKCgoKCgoKCgoKCgoKCgoKCgoKCgoKCgr/wAARCAAgACADASIAAhEBAxEB/8QAHwAAAQUBAQEBAQEAAAAAAAAAAAECAwQFBgcICQoL/8QAtRAAAgEDAwIEAwUFBAQAAAF9AQIDAAQRBRIhMUEGE1FhByJxFDKBkaEII0KxwRVS0fAkM2JyggkKFhcYGRolJicoKSo0NTY3ODk6Q0RFRkdISUpTVFVWV1hZWmNkZWZnaGlqc3R1dnd4eXqDhIWGh4iJipKTlJWWl5iZmqKjpKWmp6ipqrKztLW2t7i5usLDxMXGx8jJytLT1NXW19jZ2uHi4+Tl5ufo6erx8vP09fb3+Pn6/8QAHwEAAwEBAQEBAQEBAQAAAAAAAAECAwQFBgcICQoL/8QAtREAAgECBAQDBAcFBAQAAQJ3AAECAxEEBSExBhJBUQdhcRMiMoEIFEKRobHBCSMzUvAVYnLRChYkNOEl8RcYGRomJygpKjU2Nzg5OkNERUZHSElKU1RVVldYWVpjZGVmZ2hpanN0dXZ3eHl6goOEhYaHiImKkpOUlZaXmJmaoqOkpaanqKmqsrO0tba3uLm6wsPExcbHyMnK0tPU1dbX2Nna4uPk5ebn6Onq8vP09fb3+Pn6/9oADAMBAAIRAxEAPwD+f+iiigAooooAKKKKACiiigD/2Q==")
@@ -694,11 +693,11 @@
                 for config_file in infer_config_paths
             ]
             in_pool = BulkVideoInputPool(
-<<<<<<< HEAD
                 max_batch_size=self._max_batch_size,
-                batch_timeout=model_config["parameters"].get("batch_timeout", -1),
+                batch_timeout=model_config["parameters"].get("batch_timeout", 1000 * self._max_batch_size),
                 media_url_tensor_name=self._media_url_tensor_name,
                 source_tensor_name=self._source_tensor_name,
+                mime_tensor_name=self._mime_tensor_name,
                 infer_config_paths=infer_config_paths,
                 preprocess_config_paths=preprocess_config_paths,
                 tracker_config=tracker_config,
@@ -710,23 +709,6 @@
                 require_extra_input=require_extra_input,
                 engine_file_names=engine_files,
                 dims=dims,
-=======
-                self._max_batch_size,
-                self._media_url_tensor_name,
-                self._source_tensor_name,
-                self._mime_tensor_name,
-                infer_config_paths,
-                preprocess_config_paths,
-                tracker_config,
-                msgbroker_config,
-                render_config,
-                perf_config,
-                output,
-                device_id,
-                require_extra_input,
-                engine_files,
-                dims,
->>>>>>> 681ff057
             )
             if not all(os.path.exists(e) for e in engine_files):
                 # generate the engine files
