--- conflicted
+++ resolved
@@ -9,7 +9,6 @@
 
 png_data = base64.b64decode("iVBORw0KGgoAAAANSUhEUgAAAAEAAAABCAIAAACQd1PeAAAAEElEQVR4nGK6HcwNCAAA//8DTgE8HuxwEQAAAABJRU5ErkJggg==")
 jpg_data = base64.b64decode("/9j/4AAQSkZJRgABAQAAAQABAAD/2wBDAAIBAQEBAQIBAQECAgICAgQDAgICAgUEBAMEBgUGBgYFBgYGBwkIBgcJBwYGCAsICQoKCgoKBggLDAsKDAkKCgr/2wBDAQICAgICAgUDAwUKBwYHCgoKCgoKCgoKCgoKCgoKCgoKCgoKCgoKCgoKCgoKCgoKCgoKCgoKCgoKCgoKCgoKCgr/wAARCAAgACADASIAAhEBAxEB/8QAHwAAAQUBAQEBAQEAAAAAAAAAAAECAwQFBgcICQoL/8QAtRAAAgEDAwIEAwUFBAQAAAF9AQIDAAQRBRIhMUEGE1FhByJxFDKBkaEII0KxwRVS0fAkM2JyggkKFhcYGRolJicoKSo0NTY3ODk6Q0RFRkdISUpTVFVWV1hZWmNkZWZnaGlqc3R1dnd4eXqDhIWGh4iJipKTlJWWl5iZmqKjpKWmp6ipqrKztLW2t7i5usLDxMXGx8jJytLT1NXW19jZ2uHi4+Tl5ufo6erx8vP09fb3+Pn6/8QAHwEAAwEBAQEBAQEBAQAAAAAAAAECAwQFBgcICQoL/8QAtREAAgECBAQDBAcFBAQAAQJ3AAECAxEEBSExBhJBUQdhcRMiMoEIFEKRobHBCSMzUvAVYnLRChYkNOEl8RcYGRomJygpKjU2Nzg5OkNERUZHSElKU1RVVldYWVpjZGVmZ2hpanN0dXZ3eHl6goOEhYaHiImKkpOUlZaXmJmaoqOkpaanqKmqsrO0tba3uLm6wsPExcbHyMnK0tPU1dbX2Nna4uPk5ebn6Onq8vP09fb3+Pn6/9oADAMBAAIRAxEAPwD+f+iiigAooooAKKKKACiiigD/2Q==")
-
 
 class ImageTensorInput(BufferProvider):
 
@@ -137,12 +136,23 @@
             self._generic_input.send(Stop())
 
 class BulkVideoInputPool(TensorInputPool):
-    def __init__(self, batch_size, media_url_tensor_name, mime_tensor_name, infer_config_path, preprocess_config_path, output, device_id, require_extra_input):
+    def __init__(self,
+        batch_size,
+        media_url_tensor_name,
+        mime_tensor_name,
+        infer_config_paths,
+        preprocess_config_paths,
+        output,
+        device_id,
+        require_extra_input,
+        engine_file_names
+    ):
         self._batch_size = batch_size
         self._media_url_tensor_name = media_url_tensor_name
         self._mime_tensor_name = mime_tensor_name
-        self._infer_config_path = infer_config_path
-        self._preprocess_config_path = preprocess_config_path
+        self._infer_config_paths = infer_config_paths
+        self._engine_file_names = engine_file_names
+        self._preprocess_config_paths = preprocess_config_paths
         self._pipeline = None
         self._output = output
         self._generic_input = StaticTensorInput(device_id) if require_extra_input else None
@@ -160,10 +170,13 @@
         if self._generic_input and data:
             self._generic_input.set(stack_tensors_in_dict(data))
         flow = Flow(pipeline).batch_capture(url_list)
-        for config in self._preprocess_config_path:
+        for config in self._preprocess_config_paths:
             flow = flow.preprocess(config, None if not self._generic_input else lambda: self._generic_input.generate())
-        for config_path in self._infer_config_path:
-            flow = flow.infer(config_path)
+        for config_path, engine_file in zip(self._infer_config_paths, self._engine_file_names):
+            if engine_file:
+                flow = flow.infer(config_path, batch_size=self._batch_size, model_engine_file=engine_file)
+            else:
+                flow = flow.infer(config_path, batch_size=self._batch_size)
         flow = flow.attach(Probe('tensor_retriver', self._output)).render(RenderMode.DISCARD, enable_osd=False)
 
         if self._pipeline is not None:
@@ -334,10 +347,12 @@
         d = (dims[1], dims[2]) if dims[0] == 3 else (dims[0], dims[1])
         if "parameters" not in model_config or "infer_config_path" not in model_config["parameters"]:
             raise Exception("Deepstream pipeline requires infer_config_path")
-        infer_config_path = model_config["parameters"]['infer_config_path']
-        if not infer_config_path:
+        infer_config_paths = self._correct_config_paths(model_config["parameters"]['infer_config_path'])
+        if not infer_config_paths:
             raise Exception("Deepstream pipeline requires infer_config_path")
-        preprocess_config_path = model_config["parameters"]['preprocess_config_path'] if "preprocess_config_path" in model_config["parameters"] else []
+        preprocess_config_paths = []
+        if "preprocess_config_path" in model_config["parameters"]:
+            preprocess_config_paths = self._correct_config_paths(model_config["parameters"]['preprocess_config_path'])
         infer_element = model_config['backend'].split('/')[-1]
         with_triton = infer_element == 'nvinferserver'
         require_extra_input = False
@@ -364,9 +379,7 @@
             raise Exception("Deepstream pipeline requires at least one TYPE_CUSTOM_DS_MIME input")
         # override the network dimensions from  the primary inference config
         try:
-            primary_infer_config_path = infer_config_path[0]
-            if not os.path.isabs(primary_infer_config_path):
-                primary_infer_config_path = os.path.join(self._model_home, primary_infer_config_path)
+            primary_infer_config_path = infer_config_paths[0]
             with open(primary_infer_config_path, 'r') as f:
                 primary_infer_config = yaml.safe_load(f)
             if "property" in primary_infer_config:
@@ -389,8 +402,8 @@
             in_pool = ImageTensorInputPool(d[0], d[1], formats, self._max_batch_size, self._image_tensor_name, self._media_url_tensor_name, self._mime_tensor_name, device_id, require_extra_input)
             n_output = self._max_batch_size * len(formats)
             if tensor_output:
-                output = TensorOutput(n_output, preprocess_config_path)
-            elif preprocess_config_path:
+                output = TensorOutput(n_output, preprocess_config_paths)
+            elif preprocess_config_paths:
                 output = PreprocessMetadataOutput(n_output, self._output_names[0], d)
             else:
                 output = MetadataOutput(n_output, self._output_names[0], d)
@@ -406,19 +419,10 @@
             probe = Probe('tensor_retriver', output)
             batch_timeout = 1000 * self._max_batch_size
             flow = flow.inject(in_pool.image_inputs).decode().batch(batch_size=self._max_batch_size, batched_push_timeout=batch_timeout, live_source=False, width=d[1], height=d[0])
-            for config in preprocess_config_path:
-<<<<<<< HEAD
-                config_file = config
-                if not os.path.isabs(config):
-                    config_file = os.path.join(self._model_home, config)
-                flow = flow.preprocess(config_file, None if not require_extra_input else lambda: self._in_pools[media].generic_input.generate())
-=======
-                flow = flow.preprocess(config, None if not require_extra_input else lambda: self._in_pools['image'].generic_input.generate())
->>>>>>> 5721f5b3
-            for config in infer_config_path:
-                config_file = config
-                if not os.path.isabs(config):
-                    config_file = os.path.join(self._model_home, config)
+            for config_file in preprocess_config_paths:
+                input = self._in_pools[media].generic_input if require_extra_input else None
+                flow = flow.preprocess(config_file, None if not input else lambda: input.generate())
+            for config_file in infer_config_paths:
                 engine_file = self._generate_engine_name(config_file, device_id, self._max_batch_size)
                 if engine_file:
                     flow = flow.infer(config_file, with_triton, batch_size=self._max_batch_size, model_engine_file=engine_file)
@@ -444,20 +448,25 @@
             # video input support
             media = "video"
             if tensor_output:
-                output = TensorOutput(self._max_batch_size, preprocess_config_path)
-            elif preprocess_config_path:
+                output = TensorOutput(self._max_batch_size, preprocess_config_paths)
+            elif preprocess_config_paths:
                 output = PreprocessMetadataOutput(self._max_batch_size, self._output_names[0], d)
             else:
                 output = MetadataOutput(self._max_batch_size, self._output_names[0], d)
-<<<<<<< HEAD
-            infer_config_path = [os.path.join(self._model_home, config) for config in infer_config_path]
-            in_pool = BulkVideoInputPool(self._media_url_tensor_name, self._mime_tensor_name, infer_config_path, output)
-=======
-            in_pool = BulkVideoInputPool(self._max_batch_size, self._media_url_tensor_name, self._mime_tensor_name, infer_config_path, preprocess_config_path, output, device_id, require_extra_input)
->>>>>>> 5721f5b3
-
-            self._in_pools[media] = in_pool
-            self._outputs[media] = output
+            in_pool = BulkVideoInputPool(
+                self._max_batch_size,
+                self._media_url_tensor_name,
+                self._mime_tensor_name,
+                infer_config_paths,
+                preprocess_config_paths,
+                output,
+                device_id,
+                require_extra_input,
+                [self._generate_engine_name(config_file, device_id, self._max_batch_size) for config_file in infer_config_paths]
+            )
+
+        self._in_pools[media] = in_pool
+        self._outputs[media] = output
 
         logger.info(f"DeepstreamBackend created for {self._model_name} to generate {self._output_names}, output tensor: {tensor_output}")
 
@@ -504,11 +513,7 @@
                     else:
                         out_data[o] = None
                 out_data_list.append(out_data)
-<<<<<<< HEAD
             yield out_data_list if explicit_batch else out_data_list[0]
-=======
-            yield out_data_list
->>>>>>> 5721f5b3
             # No consecutive inference results for image
             if media == "image":
                 break
@@ -546,6 +551,12 @@
                 if mode:
                     network_mode = mode
         engine_file = f"{onnx_file}_b{batch_size}_gpu{device_id}_{network_mode}.engine"
-
-
-        return os.path.join(self._model_home, engine_file)+        return os.path.join(self._model_home, engine_file)
+
+    def _correct_config_paths(self, config_paths: List[str]) -> List[str]:
+        if not config_paths:
+            return []
+        for i, path in enumerate(config_paths):
+            if not os.path.isabs(path):
+                config_paths[i] = os.path.join(self._model_home, path)
+        return config_paths