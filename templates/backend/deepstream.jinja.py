from pyservicemaker import Pipeline, Flow, BufferProvider, Buffer, RenderMode, BatchMetadataOperator, Probe
from typing import Dict, List
from queue import Queue, Empty
from dataclasses import dataclass, field
import base64

warmup_data_0 = {
        "images": np.frombuffer(base64.b64decode("iVBORw0KGgoAAAANSUhEUgAAAAEAAAABCAIAAACQd1PeAAAAEElEQVR4nGK6HcwNCAAA//8DTgE8HuxwEQAAAABJRU5ErkJggg=="), dtype=np.uint8),
        "format": "PNG"
    }

warmup_data_1 = {
        "images": np.frombuffer(base64.b64decode("/9j/4AAQSkZJRgABAQAAAQABAAD/2wBDAAIBAQEBAQIBAQECAgICAgQDAgICAgUEBAMEBgUGBgYFBgYGBwkIBgcJBwYGCAsICQoKCgoKBggLDAsKDAkKCgr/2wBDAQICAgICAgUDAwUKBwYHCgoKCgoKCgoKCgoKCgoKCgoKCgoKCgoKCgoKCgoKCgoKCgoKCgoKCgoKCgoKCgoKCgr/wAARCAAgACADASIAAhEBAxEB/8QAHwAAAQUBAQEBAQEAAAAAAAAAAAECAwQFBgcICQoL/8QAtRAAAgEDAwIEAwUFBAQAAAF9AQIDAAQRBRIhMUEGE1FhByJxFDKBkaEII0KxwRVS0fAkM2JyggkKFhcYGRolJicoKSo0NTY3ODk6Q0RFRkdISUpTVFVWV1hZWmNkZWZnaGlqc3R1dnd4eXqDhIWGh4iJipKTlJWWl5iZmqKjpKWmp6ipqrKztLW2t7i5usLDxMXGx8jJytLT1NXW19jZ2uHi4+Tl5ufo6erx8vP09fb3+Pn6/8QAHwEAAwEBAQEBAQEBAQAAAAAAAAECAwQFBgcICQoL/8QAtREAAgECBAQDBAcFBAQAAQJ3AAECAxEEBSExBhJBUQdhcRMiMoEIFEKRobHBCSMzUvAVYnLRChYkNOEl8RcYGRomJygpKjU2Nzg5OkNERUZHSElKU1RVVldYWVpjZGVmZ2hpanN0dXZ3eHl6goOEhYaHiImKkpOUlZaXmJmaoqOkpaanqKmqsrO0tba3uLm6wsPExcbHyMnK0tPU1dbX2Nna4uPk5ebn6Onq8vP09fb3+Pn6/9oADAMBAAIRAxEAPwD+f+iiigAooooAKKKKACiiigD/2Q=="), dtype=np.uint8),
        "format": "JPG"
    }


class TensorInput(BufferProvider):

    def __init__(self, height, width, format):
        super().__init__()
        self.width = width
        self.height = height
        self.format = format
        self.framerate = 1
        self.device = 'cpu'
        self.queue = Queue(maxsize=1)

    def generate(self, size):
        tensor = self.queue.get()
        if isinstance(tensor, np.ndarray):
            return Buffer(tensor.tolist())
        elif isinstance(tensor, Stop):
            # EOS
            return Buffer()
        else:
            logger.exception("Unexpected input tensor data")
            return Buffer()

    def send(self, data):
        self.queue.put(data)

class TensorInputPool:

    def __init__(self, height, width, formats, batch_size):
        self._inputs = [TensorInput(width, height, format) for format in formats for _ in range(batch_size)]

    @property
    def instances(self):
        return self._inputs

    def submit(self, data: List):
        indices = []
        for item in data:
            format = item.pop('format', None).upper()
            if format == 'JPG':
                format = 'JPEG'
            for key in item:
                tensor = item[key]
            # try find the free slog for the specific format
            i, tensor_input = next(((i, x) for i,x in enumerate(self._inputs) if x.format == format and x.queue.empty()), (-1, None))
            if tensor_input is None:
                i, tensor_input = next(((i, x) for i,x in enumerate(self._inputs) if x.format == format), (-1, None))
            indices.append(i)
            if tensor_input is not None:
                tensor_input.send(tensor)
            else:
                logger.error(f"Format {format} is not supported")
        return indices

class TensorOutput(BatchMetadataOperator):
    def __init__(self, n_outputs):
        super().__init__()
        self._queues = [Queue() for _ in range(n_outputs)]

    def handle_metadata(self, batch_meta):
        for frame_meta in batch_meta.frame_items:
            result = dict()
            q = self._queues[frame_meta.pad_index]
            for user_meta in frame_meta.tensor_items:
                tensor_output = user_meta.as_tensor_output()
                if tensor_output :
                    for n, tensor in tensor_output.get_layers().items():
                        torch_tensor = torch.utils.dlpack.from_dlpack(tensor).to('cpu')
                        result[n] = torch_tensor
            q.put(result)


    def get(self, indices: List):
        return [self._queues[i].get() if i >= 0 else None for i in indices]

@dataclass
class DeepstreamMetadata:
    shape: list[int] = field(default_factory=lambda: [0, 0])
    bboxes: list[list[int]] = field(default_factory=list)
    probs: list[float] = field(default_factory=list)
    labels: list[str] = field(default_factory=list)
    seg_map: list[int] = field(default_factory=list)

class PreprocessMetadataOutput(BatchMetadataOperator):
    def __init__(self, n_outputs, output_name, d):
        super().__init__()
        self._queues = [Queue() for _ in range(n_outputs)]
        self._output_name = output_name
        self._shape = d

    def handle_metadata(self, batch_meta):
        for meta in batch_meta.preprocess_batch_items:
            preprocess_batch = meta.as_preprocess_batch()
            if not preprocess_batch:
                continue
            for roi in preprocess_batch.rois:
                metadata = DeepstreamMetadata()
                q = self._queues[roi.frame_meta.pad_index]
                for u_meta in roi.segmentation_items:
                    seg_meta = u_meta.as_segmentation()
                    if seg_meta:
                        metadata.shape = [seg_meta.height, seg_meta.width]
                        metadata.seg_map = seg_meta.class_map
                        break
                q.put({"data": metadata})

    def get(self, indices: List):
        return [{self._output_name: self._queues[i].get()} if i >= 0 else None for i in indices]

class MetadataOutput(BatchMetadataOperator):
    def __init__(self, n_outputs, output_name, d):
        super().__init__()
        self._queues = [Queue() for _ in range(n_outputs)]
        self._output_name = output_name
        self._shape = d

    def handle_metadata(self, batch_meta):
        for frame_meta in batch_meta.frame_items:
            metadata = DeepstreamMetadata()
            q = self._queues[frame_meta.pad_index]
            for object_meta in frame_meta.object_items:
                labels = [object_meta.label] if object_meta.label else []
                left = int(object_meta.rect_params.left)
                top = int(object_meta.rect_params.top)
                width = int(object_meta.rect_params.width)
                height = int(object_meta.rect_params.height)
                metadata.shape = [self._shape[0], self._shape[1]]
                metadata.bboxes.append([left, top, left + width, top + height])
                metadata.probs.append(object_meta.confidence)
                for classifier in object_meta.classifier_items:
                    logger.info(f"classifier: {classifier.n_labels}")
                    for i in range(classifier.n_labels):
                        labels.append(classifier.get_n_label(i))
                metadata.labels.append(labels)
            for user_meta in frame_meta.segmentation_items:
                seg_meta = user_meta.as_segmentation()
                if seg_meta:
                    metadata.shape = [seg_meta.height, seg_meta.width]
                    metadata.seg_map = seg_meta.class_map
                # only one seg meta is expected on one frame
                break
            q.put({"data": metadata})

    def get(self, indices: List):
        return [{self._output_name: self._queues[i].get()} if i >= 0 else None for i in indices]

class DeepstreamBackend(ModelBackend):
    """Deepstream backend using pyservicemaker"""
    def __init__(self, model_config:Dict, device_id: int=0):
        super().__init__(model_config, device_id)
        self._max_batch_size = model_config["max_batch_size"]
        self._model_name = model_config["name"]
        self._output_names = [o['name'] for o in model_config['output']]
        self._output_types = [o['data_type'] for o in model_config['output']]

        if len(self._output_names) > 1 and self._output_types[0] == "TYPE_CUSTOM_DS_METADATA":
            raise Exception(f"No more than one output is allowed for DS metadata!")
        tensor_output = False if self._output_types[0] == "TYPE_CUSTOM_DS_METADATA" else True
        dims = model_config['input'][0]['dims']
        d = (dims[1], dims[2]) if dims[0] == 3 else (dims[0], dims[1])
        if "parameters" not in model_config or "infer_config_path" not in model_config["parameters"]:
            raise Exception("Deepstream pipeline requires infer_config_path")
        infer_config_path = model_config["parameters"]['infer_config_path']
        preprocess_config_path = model_config["parameters"]['preprocess_config_path'] if "preprocess_config_path" in model_config["parameters"] else []
        infer_element = model_config['backend'].split('/')[-1]
        with_triton = infer_element == 'nvinferserver'
        self._formats = ['JPEG', 'PNG']
        self._in_pool = TensorInputPool(d[0], d[1], self._formats, self._max_batch_size)
        n_output = self._max_batch_size * len(self._formats)
        if tensor_output:
            self._out = TensorOutput(n_output)
        elif preprocess_config_path:
            self._out = PreprocessMetadataOutput(n_output, self._output_names[0], d)
        else:
            self._out = MetadataOutput(n_output, self._output_names[0], d)
        self._pipeline = Pipeline(f"deepstream-{self._model_name}")

        # build the inference flow
        flow = Flow(self._pipeline)
        probe = Probe('tensor_retriver', self._out)
<<<<<<< HEAD
        flow = flow.inject(self._in_pool.instances).decode().batch(batch_size=self._max_batch_size, batched_push_timeout=33000, live_source=False, width=d[1], height=d[0])
        for config in preprocess_config_path:
            flow = flow.preprocess(config)
        for config in infer_config_path:
            flow = flow.infer(config, with_triton, batch_size=self._max_batch_size)
        flow = flow.attach(probe).render(RenderMode.DISCARD, enable_osd=False)
=======
        flow = flow.inject(self._in_pool.instances).decode().batch(batch_size=self._max_batch_size, batched_push_timeout=1000, live_source=False, width=d[1], height=d[0])
        flow = flow.infer(infer_config_path, with_triton, batch_size=self._max_batch_size, unique_id=1).attach(probe).render(RenderMode.DISCARD, enable_osd=False)
>>>>>>> 9e4e1b2e
        self._pipeline.start()
        logger.info(f"DeepstreamBackend created for {self._model_name} to generate {self._output_names}, output tensor: {tensor_output}")

        # warm up
        indices = self._in_pool.submit([warmup_data_0.copy() for _ in range(self._max_batch_size)])
        for result in self._out.get(indices):
            logger.info(f"Warm up 0: {result}")
        indices = self._in_pool.submit([warmup_data_1.copy() for _ in range(self._max_batch_size)])
        for result in self._out.get(indices):
            logger.info(f"Warm up 1: {result}")


    def __call__(self, *args, **kwargs):
        logger.debug(f"DeepstreamBackend {self._model_name} triggerred with  {args if args else kwargs}")
        in_data_list = args if args else [kwargs]
        indices = self._in_pool.submit(in_data_list)
        for result in self._out.get(indices):
            yield { o: result[o] for o in self._output_names } if result else Error("Error")

    def stop(self):
        self._tensor_input.send(Stop())
        self._pipeline.wait()<|MERGE_RESOLUTION|>--- conflicted
+++ resolved
@@ -194,17 +194,12 @@
         # build the inference flow
         flow = Flow(self._pipeline)
         probe = Probe('tensor_retriver', self._out)
-<<<<<<< HEAD
-        flow = flow.inject(self._in_pool.instances).decode().batch(batch_size=self._max_batch_size, batched_push_timeout=33000, live_source=False, width=d[1], height=d[0])
+        flow = flow.inject(self._in_pool.instances).decode().batch(batch_size=self._max_batch_size, batched_push_timeout=1000, live_source=False, width=d[1], height=d[0])
         for config in preprocess_config_path:
             flow = flow.preprocess(config)
         for config in infer_config_path:
             flow = flow.infer(config, with_triton, batch_size=self._max_batch_size)
         flow = flow.attach(probe).render(RenderMode.DISCARD, enable_osd=False)
-=======
-        flow = flow.inject(self._in_pool.instances).decode().batch(batch_size=self._max_batch_size, batched_push_timeout=1000, live_source=False, width=d[1], height=d[0])
-        flow = flow.infer(infer_config_path, with_triton, batch_size=self._max_batch_size, unique_id=1).attach(probe).render(RenderMode.DISCARD, enable_osd=False)
->>>>>>> 9e4e1b2e
         self._pipeline.start()
         logger.info(f"DeepstreamBackend created for {self._model_name} to generate {self._output_names}, output tensor: {tensor_output}")
 
